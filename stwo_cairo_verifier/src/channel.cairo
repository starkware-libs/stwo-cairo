use core::array::SpanTrait;
use core::poseidon::{poseidon_hash_span, hades_permutation};
use core::traits::DivRem;

use stwo_cairo_verifier::{BaseField, SecureField};
use stwo_cairo_verifier::fields::qm31::QM31Trait;
use stwo_cairo_verifier::utils::pack4;

const M31_SHIFT: felt252 = 0x80000000; // 2**31.
const M31_SHIFT_NZ_U256: NonZero<u256> = 0x80000000; // 2**31.
pub const EXTENSION_FELTS_PER_HASH: usize = 2;
pub const FELTS_PER_HASH: usize = 8;

#[derive(Default, Drop)]
pub struct ChannelTime {
    n_challenges: usize,
    n_sent: usize,
}

#[generate_trait]
impl ChannelTimeImpl of ChannelTimeTrait {
    fn inc_sent(ref self: ChannelTime) {
        self.n_sent += 1;
    }

    fn inc_challenges(ref self: ChannelTime) {
        self.n_challenges += 1;
        self.n_sent = 0;
    }
}

#[derive(Drop)]
pub struct Channel {
    digest: felt252,
    channel_time: ChannelTime,
}

#[generate_trait]
pub impl ChannelImpl of ChannelTrait {
    fn new(digest: felt252) -> Channel {
        Channel { digest, channel_time: Default::default(), }
    }

    fn get_digest(ref self: Channel) -> felt252 {
        self.digest
    }

    fn draw_felt252(ref self: Channel) -> felt252 {
        let (res, _, _) = hades_permutation(self.digest, self.channel_time.n_sent.into(), 2);
        self.channel_time.inc_sent();
        res
    }

    // TODO(spapini): Check that this is sound.
    #[inline]
    fn draw_base_felts(ref self: Channel) -> [BaseField; FELTS_PER_HASH] {
        let mut cur = self.draw_felt252().into();
        [
            extract_m31(ref cur),
            extract_m31(ref cur),
            extract_m31(ref cur),
            extract_m31(ref cur),
            extract_m31(ref cur),
            extract_m31(ref cur),
            extract_m31(ref cur),
            extract_m31(ref cur),
        ]
    }

    fn mix_digest(ref self: Channel, digest: felt252) {
        let (s0, _, _) = hades_permutation(self.digest, digest, 2);
        self.digest = s0;
        self.channel_time.inc_challenges();
    }

    fn mix_felts(ref self: Channel, mut felts: Span<SecureField>) {
        let mut res = array![self.digest];
        loop {
            match (felts.pop_front(), felts.pop_front()) {
                (Option::None, _) => { break; },
                (Option::Some(x), Option::None) => {
                    res.append(pack4(0, (*x).to_array()));
                    break;
                },
                (
                    Option::Some(x), Option::Some(y)
                ) => {
                    let cur = pack4(0, (*x).to_array());
                    res.append(pack4(cur, (*y).to_array()));
                },
            };
        };

        self.digest = poseidon_hash_span(res.span());

        // TODO(spapini): do we need length padding?
        self.channel_time.inc_challenges();
    }

    fn mix_nonce(ref self: Channel, nonce: u64) {
        self.mix_digest(nonce.into())
    }

    fn draw_felt(ref self: Channel) -> SecureField {
        let [r0, r1, r2, r3, _, _, _, _] = self.draw_base_felts();
        QM31Trait::from_array([r0, r1, r2, r3])
    }

    fn draw_felts(ref self: Channel, mut n_felts: usize) -> Array<SecureField> {
        let mut res: Array = Default::default();
        loop {
            if n_felts == 0 {
                break;
            }
            let [r0, r1, r2, r3, r4, r5, r6, r7] = self.draw_base_felts();
            res.append(QM31Trait::from_array([r0, r1, r2, r3]));
            if n_felts == 1 {
                break;
            }
            res.append(QM31Trait::from_array([r4, r5, r6, r7]));
            n_felts -= 2;
        };
        res
    }

<<<<<<< HEAD
    /// Returns 31 random bytes computed as the first 31 bytes of the representative of 
    /// `self.draw_felt252()` in little endinan.
    fn draw_random_bytes(ref self: Channel) -> Array<u8> {
        let shift: felt252 = 256;
        let shift_representative: u256 = shift.into();
        let mut cur = self.draw_felt252();
        let mut bytes = array![];
        let mut i: usize = 0;
        while i < 31 {
            let cur_representative: u256 = cur.into();
            let next_representative = cur_representative / shift_representative;
            let next: felt252 = next_representative.try_into().unwrap();
            let res = cur - next * shift;
            let res_representative: u256 = res.into();
            cur = next;
            bytes.append((res_representative & 0xff).try_into().unwrap());
=======
    /// Returns 31 random bytes computed as the first 31 bytes of the representative of
    /// `self.draw_felt252()` in little endian.
    /// TODO: check that this distribution is good enough, as it is only close to uniform.
    fn draw_random_bytes(ref self: Channel) -> Array<u8> {
        let mut cur: u256 = self.draw_felt252().into();
        let mut bytes = array![];
        let mut i: usize = 0;
        while i < 31 {
            let (q, r) = DivRem::div_rem(cur, 256);
            bytes.append(r.try_into().unwrap());
            cur = q;
>>>>>>> f49a13f3
            i += 1;
        };
        bytes
    }
}

#[inline]
fn extract_m31<const N: usize>(ref num: u256) -> BaseField {
    let (q, r) = DivRem::div_rem(num, M31_SHIFT_NZ_U256);
    num = q;
    let r: u32 = r.try_into().unwrap();
    if r.into() == M31_SHIFT - 1 {
        BaseField { inner: 0 }
    } else {
        BaseField { inner: r }
    }
}


#[cfg(test)]
mod tests {
    use super::{Channel, ChannelTrait};
    use stwo_cairo_verifier::fields::qm31::qm31;

    #[test]
    fn test_initialize_channel() {
        let initial_digest = 0;
        let channel = ChannelTrait::new(initial_digest);

        // Assert that the channel is initialized correctly.
        assert_eq!(channel.digest, initial_digest);
        assert_eq!(channel.channel_time.n_challenges, 0);
        assert_eq!(channel.channel_time.n_sent, 0);
    }

    #[test]
    fn test_channel_time() {
        let initial_digest = 0;
        let mut channel = ChannelTrait::new(initial_digest);

        assert_eq!(channel.channel_time.n_challenges, 0);
        assert_eq!(channel.channel_time.n_sent, 0);

        channel.draw_felt();
        assert_eq!(channel.channel_time.n_challenges, 0);
        assert_eq!(channel.channel_time.n_sent, 1);

        channel.draw_felts(9);
        assert_eq!(channel.channel_time.n_challenges, 0);
        assert_eq!(channel.channel_time.n_sent, 6);

        channel.mix_digest(0);
        assert_eq!(channel.channel_time.n_challenges, 1);
        assert_eq!(channel.channel_time.n_sent, 0);

        channel.draw_felt();
        assert_eq!(channel.channel_time.n_challenges, 1);
        assert_eq!(channel.channel_time.n_sent, 1);
        assert_ne!(channel.digest, initial_digest);
    }


    #[test]
    pub fn test_draw_felt() {
        let initial_digest = 0;
        let mut channel = ChannelTrait::new(initial_digest);

        let first_random_felt = channel.draw_felt();

        // Assert that next random felt is different.
        assert_ne!(first_random_felt, channel.draw_felt());
    }

    #[test]
    pub fn test_draw_felts() {
        let initial_digest = 0;
        let mut channel = ChannelTrait::new(initial_digest);

        let mut random_felts = channel.draw_felts(5);
        random_felts.append_span(channel.draw_felts(4).span());

        // Assert that all the random felts are unique.
        assert_ne!(random_felts[0], random_felts[5]);
    }

    #[test]
    pub fn test_mix_digest() {
        let initial_digest = 0;
        let mut channel = ChannelTrait::new(initial_digest);

        let mut n: usize = 10;
        while n > 0 {
            n -= 1;
            channel.draw_felt();
        };

        let prev_digest = channel.digest;
        channel.mix_digest(0);
        assert_ne!(prev_digest, channel.digest);
    }

    #[test]
    pub fn test_mix_felts() {
        let initial_digest = 0;
        let mut channel = ChannelTrait::new(initial_digest);

        channel.mix_felts(array![qm31(1, 2, 3, 4), qm31(5, 6, 7, 8), qm31(9, 10, 11, 12)].span());

        assert_ne!(initial_digest, channel.digest);
    }

    #[test]
    pub fn test_draw_random_bytes_1() {
        let initial_digest = 0;
        let mut channel = ChannelTrait::new(initial_digest);
        let result = channel.draw_random_bytes();
        let expected_result = array![
            197,
            20,
            139,
            143,
            49,
            135,
            207,
            202,
            93,
            167,
            20,
            244,
            184,
            186,
            20,
            136,
            204,
            43,
            46,
            147,
            213,
            253,
            175,
            170,
            13,
            64,
            15,
            168,
            232,
            211,
            147
        ];
        assert_eq!(expected_result, result);
    }

    #[test]
    pub fn test_draw_random_bytes_2() {
        let initial_digest = 0xdeadbeef;
        let mut channel = ChannelTrait::new(initial_digest);
        let result = channel.draw_random_bytes();
        let expected_result = array![
            168,
            175,
            85,
            209,
            218,
            65,
            155,
            212,
            165,
            88,
            130,
            167,
            44,
            242,
            17,
            127,
            75,
            251,
            142,
            180,
            157,
            176,
            27,
            167,
            179,
            247,
            27,
            113,
            149,
            41,
            12
        ];
        assert_eq!(expected_result, result);
    }
<<<<<<< HEAD
=======

    #[test]
    pub fn test_draw_random_bytes_3() {
        let initial_digest = 0xcafecafe;
        let mut channel = ChannelTrait::new(initial_digest);
        let first_result = channel.draw_random_bytes();
        let second_result = channel.draw_random_bytes();
        assert_ne!(first_result, second_result);
    }
>>>>>>> f49a13f3
}<|MERGE_RESOLUTION|>--- conflicted
+++ resolved
@@ -122,25 +122,7 @@
         };
         res
     }
-
-<<<<<<< HEAD
-    /// Returns 31 random bytes computed as the first 31 bytes of the representative of 
-    /// `self.draw_felt252()` in little endinan.
-    fn draw_random_bytes(ref self: Channel) -> Array<u8> {
-        let shift: felt252 = 256;
-        let shift_representative: u256 = shift.into();
-        let mut cur = self.draw_felt252();
-        let mut bytes = array![];
-        let mut i: usize = 0;
-        while i < 31 {
-            let cur_representative: u256 = cur.into();
-            let next_representative = cur_representative / shift_representative;
-            let next: felt252 = next_representative.try_into().unwrap();
-            let res = cur - next * shift;
-            let res_representative: u256 = res.into();
-            cur = next;
-            bytes.append((res_representative & 0xff).try_into().unwrap());
-=======
+   
     /// Returns 31 random bytes computed as the first 31 bytes of the representative of
     /// `self.draw_felt252()` in little endian.
     /// TODO: check that this distribution is good enough, as it is only close to uniform.
@@ -152,7 +134,6 @@
             let (q, r) = DivRem::div_rem(cur, 256);
             bytes.append(r.try_into().unwrap());
             cur = q;
->>>>>>> f49a13f3
             i += 1;
         };
         bytes
@@ -345,8 +326,6 @@
         ];
         assert_eq!(expected_result, result);
     }
-<<<<<<< HEAD
-=======
 
     #[test]
     pub fn test_draw_random_bytes_3() {
@@ -356,5 +335,4 @@
         let second_result = channel.draw_random_bytes();
         assert_ne!(first_result, second_result);
     }
->>>>>>> f49a13f3
 }
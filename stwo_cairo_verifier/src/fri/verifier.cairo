use core::array::ArrayTrait;
use stwo_cairo_verifier::channel::ChannelTrait;
use stwo_cairo_verifier::fields::qm31::{QM31, qm31};
use stwo_cairo_verifier::fields::m31::{M31, m31};
use stwo_cairo_verifier::vcs::verifier::{MerkleDecommitment, MerkleVerifier};
use stwo_cairo_verifier::channel::Channel;
use super::domain::{
    Coset, CosetImpl, LineDomain, CircleDomain, LineDomainImpl, CirclePointIndex, dummy_line_domain
};
use super::evaluation::{
    LineEvaluation, LineEvaluationImpl, CircleEvaluation, SparseLineEvaluation,
    SparseCircleEvaluation, SparseCircleEvaluationImpl
};
use super::query::{Queries, QueriesImpl};
use super::polynomial::{LinePoly, LinePolyImpl};
use super::utils::{bit_reverse_index, pow, pow_qm31, qm31_zero_array};
const CIRCLE_TO_LINE_FOLD_STEP: u32 = 1;
const FOLD_STEP: u32 = 1;

fn project_to_fft_space(
    queries: @Queries, evals: SparseCircleEvaluation, lambda: QM31
) -> SparseCircleEvaluation {
    // TODO: implement
    evals
}

#[derive(Drop)]
pub enum FriVerificationError {
    InvalidNumFriLayers,
    LastLayerDegreeInvalid,
    LastLayerEvaluationsInvalid,
    InnerLayerEvaluationsInvalid
}

#[derive(Drop)]
struct FriLayerVerifier {
    degree_bound: u32,
    domain: LineDomain,
    folding_alpha: QM31,
    layer_index: usize,
    proof: @FriLayerProof,
}

#[generate_trait]
impl FriLayerVerifierImpl of FriLayerVerifierTrait {
    fn verify_and_fold(
        self: @FriLayerVerifier, queries: @Queries, evals_at_queries: @Array<QM31>
    ) -> Result<(Queries, Array<QM31>), FriVerificationError> {
        let decommitment = self.proof.decommitment.clone();
        let commitment = self.proof.commitment;

        let sparse_evaluation = @self.extract_evaluation(queries, evals_at_queries)?;

        let mut actual_decommitment_evals: Array<QM31> = array![];
        let mut i = 0;
        let mut j = 0;
        while i < (sparse_evaluation).subline_evals.len() {
            let subline_eval = sparse_evaluation.subline_evals[i];
            while j < (sparse_evaluation.subline_evals[i]).values.len() {
                actual_decommitment_evals.append(*subline_eval.values[j]);
                j += 1;
            };
            i += 1;
        };

        let folded_queries = queries.fold(FOLD_STEP);

        let mut decommitment_positions = array![];
        let mut i = 0;
        while i < folded_queries.positions.len() {
            let start = *folded_queries.positions[i] * pow(2, FOLD_STEP);
            let end = start + pow(2, FOLD_STEP);
            let mut j = start;
            while j < end {
                decommitment_positions.append(j);
                j += 1;
            };
            i += 1;
<<<<<<< HEAD
=======
        };

        let merkle_verifier = MerkleVerifier {
            root: *commitment.clone(),
            column_log_sizes:  array![
                // TODO: adapt to handle other secure_extension_degree
                self.domain.log_size(),
                self.domain.log_size(),
                self.domain.log_size(),
                self.domain.log_size()
            ]
>>>>>>> 6f58a05c
        };

        // TODO: finish implementing

        Result::Ok((queries.clone(), array![qm31(0, 0, 0, 0)]))
    }

    fn extract_evaluation(
        self: @FriLayerVerifier, queries: @Queries, evals_at_queries: @Array<QM31>
    ) -> Result<SparseLineEvaluation, FriVerificationError> {
        let mut all_subline_evals: Array<LineEvaluation> = array![];

        // Index of the evals provided by the verifier.
        let mut evals_at_queries_index = 0;

        // Index of the evals stored in the proof.
        let mut proof_evals_index = 0;

        // Group queries by the subline they reside in.
        let mut error = false;
        let mut i = 0;
        while i < queries.positions.len() {
            // In this step we'll work over queries.positions between
            // start_subline_index and end_subline_index, which group
            // the queries.
            let start_subline_index = i;
            while i
                + 1 < queries.positions.len()
                    && (*queries.positions[i]
                        / pow(2, FOLD_STEP)) == (*queries.positions[i + 1] / pow(2, FOLD_STEP)) {
                i = i + 1;
            };
            let end_subline_index = i;

            // These are the values whose evaluations are required.
            let subline_start = (*queries.positions[start_subline_index] / pow(2, FOLD_STEP))
                * pow(2, FOLD_STEP);
            let subline_end = subline_start + pow(2, FOLD_STEP);

            let mut subline_evals: Array<QM31> = array![];

            let mut j = start_subline_index;
            let mut eval_position = subline_start;

            while eval_position < subline_end {
                if *queries.positions[j] == eval_position {
                    subline_evals.append(evals_at_queries[evals_at_queries_index].clone());

                    evals_at_queries_index += 1;
                    j += 1;
                } else {
                    if (proof_evals_index < (*self.proof.evals_subset).len()) {
                        subline_evals.append((*self.proof.evals_subset)[proof_evals_index].clone());
                        proof_evals_index += 1;
                    } else {
                        error = true;
                        break;
                    }
                }
                eval_position += 1;
            };

            if (error) {
                break;
            }

            let subline_initial_index = bit_reverse_index(subline_start, self.domain.log_size());
            let subline_initial = self.domain.coset.index_at(subline_initial_index);
            let subline_domain = LineDomainImpl::new(CosetImpl::new(subline_initial, FOLD_STEP));

            all_subline_evals.append(LineEvaluationImpl::new(subline_domain, subline_evals));
        };

        if proof_evals_index != (*self.proof.evals_subset).len() {
            // TODO: add the layer to the error?
            return Result::Err(FriVerificationError::InnerLayerEvaluationsInvalid);
        }

        // TODO: return the correct error InnerLayerEvaluationsInvalid
        Result::Ok(SparseLineEvaluation { subline_evals: all_subline_evals })
    }
}

#[derive(Clone, Copy, Drop)]
pub struct FriConfig {
    log_blowup_factor: u32,
    log_last_layer_degree_bound: usize,
    n_queries: usize,
}

#[derive(Drop)]
pub struct FriLayerProof {
    pub evals_subset: Array<QM31>,
    pub decommitment: MerkleDecommitment,
    pub decomposition_coeff: QM31,
    pub commitment: felt252,
}

#[derive(Drop)]
pub struct FriProof {
    pub inner_layers: Array<FriLayerProof>,
    pub last_layer_poly: LinePoly,
}

#[derive(Drop)]
pub struct FriVerifier {
    config: FriConfig,
    circle_poly_alpha: QM31,
    expected_query_log_domain_size: u32,
    column_bounds: Array<u32>,
    inner_layers: Array<FriLayerVerifier>,
    last_layer_domain: LineDomain,
    last_layer_poly: LinePoly,
    queries: Option<Queries>,
}

#[generate_trait]
impl FriVerifierImpl of FriVerifierTrait {
    fn commit(
        mut channel: Channel, config: FriConfig, proof: FriProof, column_bounds: Array<u32>
    ) -> Result<FriVerifier, FriVerificationError> {
        let max_column_bound = column_bounds[0];
        let expected_query_log_domain_size = *max_column_bound + config.log_blowup_factor;
        let circle_poly_alpha = channel.draw_felt();

        let mut inner_layers = array![];
        let mut layer_bound = *max_column_bound - CIRCLE_TO_LINE_FOLD_STEP;
        let mut layer_domain = dummy_line_domain(); // TODO: replace

        let mut layer_index = 0;
        let mut invalid_fri_layers_number = false;
        while layer_index < proof.inner_layers.len() {
            let proof = proof.inner_layers[layer_index];
            channel.mix_digest(*proof.commitment);
            channel.mix_felts(array![*proof.decomposition_coeff].span());
            let folding_alpha = channel.draw_felt();
            inner_layers
                .append(
                    FriLayerVerifier {
                        degree_bound: layer_bound,
                        domain: layer_domain,
                        folding_alpha,
                        layer_index,
                        proof,
                    }
                );

            if layer_bound >= FOLD_STEP {
                layer_bound = layer_bound - FOLD_STEP;
            } else {
                invalid_fri_layers_number = true;
                break;
            }
            layer_domain = layer_domain.double();
            layer_index += 1;
        };

        if invalid_fri_layers_number {
            return Result::Err(FriVerificationError::InvalidNumFriLayers);
        }

        if layer_bound != config.log_last_layer_degree_bound {
            return Result::Err(FriVerificationError::InvalidNumFriLayers);
        }

        let last_layer_domain = dummy_line_domain(); // TODO: replace

        if proof.last_layer_poly.len() > pow(2, config.log_last_layer_degree_bound) {
            return Result::Err(FriVerificationError::LastLayerDegreeInvalid);
        }

        channel.mix_felts(proof.last_layer_poly.coeffs.span());

        Result::Ok(
            FriVerifier {
                config,
                circle_poly_alpha,
                column_bounds,
                expected_query_log_domain_size,
                inner_layers,
                last_layer_domain,
                last_layer_poly: proof.last_layer_poly,
                queries: Option::None
            }
        )
    }

    fn decommit_on_queries(
        self: @FriVerifier, queries: Queries, decommitted_values: Array<SparseCircleEvaluation>
    ) -> Result<(), FriVerificationError> {
        let (last_layer_queries, last_layer_query_evals) = self
            .decommit_inner_layers(queries, @decommitted_values)?;
        self.decommit_last_layer(last_layer_queries, last_layer_query_evals)
    }

    fn decommit_inner_layers(
        self: @FriVerifier, queries: Queries, decommitted_values: @Array<SparseCircleEvaluation>
    ) -> Result<(Queries, Array<QM31>), FriVerificationError> {
        // TODO: adapt for multi-fri
        let circle_poly_alpha = self.circle_poly_alpha;
        let circle_poly_alpha_sq = *circle_poly_alpha * *circle_poly_alpha;

        let mut error = false;
        let mut layer_queries = queries.fold(CIRCLE_TO_LINE_FOLD_STEP);
        let mut layer_query_evals = qm31_zero_array(layer_queries.len());

        let mut inner_layers_index = 0;
        let mut column_bound_index = 0;
        while inner_layers_index < self.inner_layers.len() {
            let current_layer = self.inner_layers[inner_layers_index];
            if column_bound_index < self.column_bounds.len()
                && *self.column_bounds[column_bound_index]
                - CIRCLE_TO_LINE_FOLD_STEP == *current_layer.degree_bound {
                let mut n_columns_in_layer = 1;
                // TODO: remove clone?
                let mut combined_sparse_evals = decommitted_values[column_bound_index].clone();

                column_bound_index += 1;

                while column_bound_index < self.column_bounds.len()
                    && *self.column_bounds[column_bound_index]
                    - CIRCLE_TO_LINE_FOLD_STEP == *current_layer.degree_bound {
                    combined_sparse_evals = combined_sparse_evals
                        .accumulate(decommitted_values[column_bound_index], circle_poly_alpha_sq);
                    column_bound_index += 1;
                    n_columns_in_layer += 1;
                };

                combined_sparse_evals =
                    project_to_fft_space(
                        @layer_queries,
                        combined_sparse_evals,
                        **current_layer.proof.decomposition_coeff,
                    );

                let folded_evals = combined_sparse_evals.fold(*circle_poly_alpha);
                let prev_layer_combination_factor = pow_qm31(
                    circle_poly_alpha_sq, n_columns_in_layer
                );

                let mut k = 0;
                let mut new_layer_query_evals: Array<QM31> = array![];
                assert!(folded_evals.len() == layer_query_evals.len());
                while k < folded_evals.len() {
                    new_layer_query_evals
                        .append(
                            *layer_query_evals[k] * prev_layer_combination_factor + *folded_evals[k]
                        );
                    k += 1;
                };
                layer_query_evals = new_layer_query_evals;
            }

            let result = current_layer.verify_and_fold(@layer_queries, @layer_query_evals);
            if result.is_err() {
                error = true;
            } else {
                let (a, b) = result.unwrap();
                layer_queries = a;
                layer_query_evals = b;
            }
            inner_layers_index += 1;
        };

        if (error) {
            // TODO: return error
            return Result::Err(FriVerificationError::InvalidNumFriLayers);
        } else {
            return Result::Ok((layer_queries, layer_query_evals));
        }
    }

    fn decommit_last_layer(
        self: @FriVerifier, queries: Queries, query_evals: Array<QM31>,
    ) -> Result<(), FriVerificationError> {
        let mut failed = false;
        let mut i = 0;
        while i < queries.positions.len() {
            let query = queries.positions[i];
            let domain = self.last_layer_domain;
            let x = self.last_layer_domain.at(bit_reverse_index(*query, domain.log_size()));

            if *query_evals[i] != self.last_layer_poly.eval_at_point(x.into()) {
                failed = true;
                break;
            }
            i += 1;
        };
        if failed {
            return Result::Err(FriVerificationError::LastLayerEvaluationsInvalid);
        } else {
            Result::Ok(())
        }
    }
}


#[test]
fn test_fri_verifier() {
    let proof = FriProof {
        inner_layers: array![
            FriLayerProof {
                evals_subset: array![qm31(1654551922, 1975507039, 724492960, 302041406)],
                decommitment: MerkleDecommitment {
                    hash_witness: array![
                        0x02894fb64f5b5ad74ad6868ded445416d52840c2c4a36499f0eb37a03841bfc8,
                        0x05d3f79e2cfd15b605e1e8eb759aa79e775e89df7c4ae5966efe3b96d3554003
                    ],
                    column_witness: array![]
                },
                decomposition_coeff: qm31(0, 0, 0, 0),
                commitment: 0x03e5bad5822d062c05ff947d282dc2d56a6a420d14f2f74972bb5b01287731a7
            }
        ],
        last_layer_poly: LinePoly {
            coeffs: array![
                qm31(1700411592, 1718151617, 1386964511, 2008082344),
                qm31(1700411592, 1718151617, 1386964511, 2008082344)
            ],
            log_size: 1
        }
    };

    let log_degree = 3;
    let log_domain_size = 4;
    let decommitment_value = array![qm31(1990458477, 0, 0, 0), qm31(1966717173, 0, 0, 0)];
    let domain = CircleDomain {
        half_coset: Coset {
            initial_index: CirclePointIndex { index: 67108864 },
            //initial: CirclePoint { x: M31(1179735656), y: M31(1241207368) },
            step_size: CirclePointIndex { index: 268435456 },
            //step: CirclePoint { x: M31(32768), y: M31(2147450879) },
            log_size: 3
        }
    };
    // CircleDomain { half_coset: Coset { initial_index: CirclePointIndex(67108864), initial:
    // CirclePoint { x: M31(1179735656), y: M31(1241207368) }, step_size:
    // CirclePointIndex(268435456), step: CirclePoint { x: M31(32768), y: M31(2147450879) },
    // log_size: 3 } }
    let queries = Queries { positions: array![5], log_domain_size };

    let channel = ChannelTrait::new(0x00);
    let config = FriConfig { log_blowup_factor: 1, log_last_layer_degree_bound: 1, n_queries: 1 };
    let bound = array![log_degree];

    let verifier = FriVerifierImpl::commit(channel, config, proof, bound).unwrap();
    let decommitted_values = array![
        SparseCircleEvaluation {
            subcircle_evals: array![CircleEvaluation { domain, values: decommitment_value }]
        }
    ];
    verifier.decommit_on_queries(queries, decommitted_values).unwrap();
// assert!(verifier.verify(channel, proof));
}<|MERGE_RESOLUTION|>--- conflicted
+++ resolved
@@ -76,8 +76,6 @@
                 j += 1;
             };
             i += 1;
-<<<<<<< HEAD
-=======
         };
 
         let merkle_verifier = MerkleVerifier {
@@ -89,7 +87,6 @@
                 self.domain.log_size(),
                 self.domain.log_size()
             ]
->>>>>>> 6f58a05c
         };
 
         // TODO: finish implementing

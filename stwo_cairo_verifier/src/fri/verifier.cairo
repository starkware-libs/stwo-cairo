--- conflicted
+++ resolved
@@ -111,7 +111,6 @@
                 self.domain.log_size().into(), NullableTrait::new(decommitment_positions.span())
             );
 
-<<<<<<< HEAD
         let decommitment = self.proof.decommitment.clone();
         let result = merkle_verifier
             .verify(queries_per_log_size, actual_decommitment_array, decommitment.clone());
@@ -122,27 +121,6 @@
             Result::Ok(()) => Result::Ok((folded_queries, evals_at_folded_queries)),
             Result::Err(_) => Result::Err(FriVerificationError::InnerLayerCommitmentInvalid)
         }
-=======
-        // let decommitment = self.proof.decommitment.clone();
-        // merkle_verifier.verify(queries_per_log_size, actual_decommitment_array,
-        // decommitment.clone());
-        // TODO: Propagate error.
-        // merkle_verifier
-        //    .verify(
-        //        [(self.domain.log_size(), decommitment_positions)]
-        //            .into_iter()
-        //            .collect(),
-        //        actual_decommitment_evals.columns.to_vec(),
-        //        decommitment,
-        //    );
-        //     .map_err(|e| FriVerificationError::InnerLayerCommitmentInvalid {
-        //        layer: self.layer_index,
-        //        error: e,
-        //     })?;
-        // TODO: finish implementing
-
-        Result::Ok((folded_queries, array![qm31(0, 0, 0, 0)]))
->>>>>>> a23a031e
     }
 
     fn extract_evaluation(

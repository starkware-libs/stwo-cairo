--- conflicted
+++ resolved
@@ -73,16 +73,12 @@
 }
 
 const M31_SHIFT: felt252 = 0x80000000; // 2**31.
-<<<<<<< HEAD
-=======
 // Packs 4 BaseField values and "append" to a felt252.
 // The resulting felt252 is: cur || x0 || x1 || x2 || x3.
->>>>>>> d3cfe075
 pub fn pack4(cur: felt252, values: [BaseField; 4]) -> felt252 {
     let [x0, x1, x2, x3] = values;
     (((cur * M31_SHIFT + x0.into()) * M31_SHIFT + x1.into()) * M31_SHIFT + x2.into()) * M31_SHIFT
         + x3.into()
-<<<<<<< HEAD
 }
 
 use stwo_cairo_verifier::fields::qm31::{QM31, qm31};
@@ -196,6 +192,4 @@
     let result = pow_qm31(qm31(1, 2, 3, 4), 37);
     let expected_result = qm31(1394542587, 260510989, 997191897, 2127074080);
     assert_eq!(expected_result, result)
-=======
->>>>>>> d3cfe075
 }
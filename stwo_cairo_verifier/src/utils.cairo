--- conflicted
+++ resolved
@@ -6,10 +6,7 @@
 use core::dict::Felt252DictTrait;
 use core::iter::Iterator;
 use core::num::traits::BitSize;
-<<<<<<< HEAD
 use stwo_cairo_verifier::fields::qm31::{QM31, qm31};
-=======
->>>>>>> 115f356f
 use stwo_cairo_verifier::BaseField;
 use core::traits::DivRem;
 
@@ -130,7 +127,6 @@
     res
 }
 
-<<<<<<< HEAD
 pub fn pow_qm31(base: QM31, mut exponent: u32) -> QM31 {
     let mut result = qm31(1, 0, 0, 0);
     let mut base_power = base;
@@ -160,11 +156,6 @@
 #[cfg(test)]
 mod tests {
     use super::{pow, pow_qm31, qm31, bit_reverse_index};
-=======
-#[cfg(test)]
-mod tests {
-    use super::{pow, bit_reverse_index};
->>>>>>> 115f356f
 
     #[test]
     fn test_pow() {
@@ -199,8 +190,6 @@
         // 31 bits
         assert_eq!(16448250, bit_reverse_index(800042880, 31));
     }
-<<<<<<< HEAD
-
 
     #[test]
     fn test_pow_qm31_1() {
@@ -222,6 +211,4 @@
         let expected_result = qm31(1394542587, 260510989, 997191897, 2127074080);
         assert_eq!(expected_result, result)
     }
-=======
->>>>>>> 115f356f
-}
+}

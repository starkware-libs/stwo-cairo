use core::traits::TryInto;
use core::option::OptionTrait;
use core::array::ArrayTrait;
use stwo_cairo_verifier::circle::{Coset, CosetImpl,  CirclePoint};
use stwo_cairo_verifier::SecureField;
use stwo_cairo_verifier::fields::m31::M31;
use stwo_cairo_verifier::queries::{SparseSubCircleDomain, get_sparse_sub_circle_domain_dict, SubCircleDomain, SubCircleDomainImpl, SparseSubCircleDomainImpl};
use stwo_cairo_verifier::pcs::verifier::VerificationError;
use core::dict::Felt252Dict;
use stwo_cairo_verifier::sort::MaximumToMinimumSortedIterator;
<<<<<<< HEAD
use stwo_cairo_verifier::fri::evaluation::{CircleEvaluation,SparseCircleEvaluation};
use stwo_cairo_verifier::utils::get_unique_elements;
=======
use stwo_cairo_verifier::fri::evaluation::{CircleEvaluation, SparseCircleEvaluation, CircleEvaluationImpl, SparseCircleEvaluationImpl};
use stwo_cairo_verifier::utils::bit_reverse_index;
>>>>>>> 9a806fcb

use stwo_cairo_verifier::fields::qm31::{QM31, qm31};
use stwo_cairo_verifier::fields::m31::m31;
use stwo_cairo_verifier::poly::circle::{CircleDomain, CircleDomainImpl};
use core::result::ResultTrait;

#[derive(Drop, Copy, Debug)]
pub struct PointSample {
    pub point: CirclePoint<SecureField>,
    pub value: SecureField,
}

#[derive(Drop)]
<<<<<<< HEAD
pub struct ColumnSampleBatch{
=======
pub struct ColumnSampleBatch {
>>>>>>> 9a806fcb
    pub point: CirclePoint<SecureField>,
    pub columns_and_values: Array<(usize, SecureField)>
}

#[generate_trait]
impl ColumnSampleBatchImpl of ColumnSampleBatchTrait {
    // !todo: polinomiopolinomio polinomio
    fn new_vec(samples: Span<Span<PointSample>>) -> Array<ColumnSampleBatch>{
        let points = Self::find_all_unique_points(samples);

        let mut column_sample_batches: Array<ColumnSampleBatch> = array![];

        let mut i = 0;
        while i < points.len(){
            let point = points[i].clone();

            column_sample_batches.append(Self::new_from_point_and_samples(@point, samples));

            i = i+1;
        };
        
        column_sample_batches
        
    }

    fn new_from_point_and_samples(point: @CirclePoint<SecureField>, samples: Span<Span<PointSample>>) -> ColumnSampleBatch{
        let mut columns_and_values: Array<(usize, SecureField)> = array![];
        
        let mut i = 0;
        while i<samples.len(){
            let mut j = 0;
            let sample: Span<PointSample> = *samples.at(i);
            while j < sample.len(){

                if point == sample.at(j).point{
                    columns_and_values.append((i, *sample.at(j).value));
                }

                j = j+1;
            };

            i = i+1;
        };

        ColumnSampleBatch{
            point: *point,
            columns_and_values: columns_and_values
        }
    }

    fn find_all_unique_points(samples:  Span<Span<PointSample>>) -> Array<CirclePoint<SecureField>>{
        let mut points: Array<CirclePoint<SecureField>> = array![];

        // Extract all CirclePoints from array of PointSamples
        let mut i = 0;
        while i < samples.len(){
            let mut j = 0;
            let column: Span<PointSample> = *samples[i];
            while j < column.len(){
                let point_sample = column[j];
                points.append(*point_sample.point);
                j = j+1;
            };
            i = i+1
        };

        get_unique_elements(@points)

    }
}


pub fn fri_answers(
    column_log_sizes: Array<u32>,
    samples: Array<Array<PointSample>>,
    random_coeff: SecureField,
    ref query_domain_per_log_size: Felt252Dict<Nullable<SparseSubCircleDomain>>,
    queried_values_per_column: Array<Span<M31>>
) -> Result<Array<SparseCircleEvaluation>, VerificationError> {
    let mut results = array![];
    let mut fails = Option::None;

    let mut samples_vec = array![];
    let mut queried_values_per_column_vec = array![];

    let mut last_maximum = Option::None;
    let mut iterator = MaximumToMinimumSortedIterator::iterate(column_log_sizes.span());
    while let Option::Some((i, maximum)) = iterator.next() {
        if last_maximum.is_some() && maximum == last_maximum.unwrap() {
            samples_vec.append(samples.at(i));
            queried_values_per_column_vec.append(*queried_values_per_column.at(i));
        } else {
            let query_domain = get_sparse_sub_circle_domain_dict(ref query_domain_per_log_size, last_maximum.unwrap());

            match fri_answers_for_log_size(
                last_maximum.unwrap(),
                @samples_vec,
                random_coeff,
                @query_domain,
                queried_values_per_column_vec.span()
            ) {
                    Result::Ok(result) => results.append(result),
                    Result::Err(error) => {
                        fails = Option::Some(error);
                        break;
                    }
            }
                
            last_maximum = Option::Some(maximum);
            samples_vec = array![samples.at(i)];
            queried_values_per_column_vec = array![queried_values_per_column.at(i).clone()];
        }
    };
    if fails.is_some() {
        Result::Err(fails.unwrap())
    } else {
        Result::Ok(results)
    }
}

#[derive(Drop)]
struct QuotientConstants {

}

fn quotient_constants(
    sample_batches: Span<ColumnSampleBatch>,
    random_coeff: QM31,
    domain: CircleDomain 
) -> QuotientConstants {
    QuotientConstants {}
}

fn accumulate_row_quotients(
    sample_batches: Span<ColumnSampleBatch>,
    columns: Span<CircleEvaluation>,
    quotient_constants: @QuotientConstants,
    row: usize,
    domain_point: CirclePoint<M31>,
) -> QM31 {
    qm31(0, 0, 0, 0)
}

pub fn fri_answers_for_log_size(
    log_size: u32,
    samples: @Array<@Array<PointSample>>,
    random_coeff: SecureField,
    query_domain: @SparseSubCircleDomain,
    queried_values_per_column: Span<Span<M31>>,
) -> Result<SparseCircleEvaluation, VerificationError> {

    //TODO: Build this circledomain using the coset.odds method in the rust implementation.
    let commitment_domain = CircleDomain{half_coset: CosetImpl::odds(log_size)};

<<<<<<< HEAD
    // implementar columnsamplebatch que tiene un circlePoint y un vec de vec de PointSample
    //let sample_batches = ColumnSampleBatch::new_vec(samples);
=======
    let sample_batches = array![].span();
    
>>>>>>> 9a806fcb

    let mut i = 0;
    let mut invalid_structure_error = false;
    while i < queried_values_per_column.len() {
        if (*queried_values_per_column[i]).len() != query_domain.flatten().len() {
            invalid_structure_error = true;
            break;
        }
        i = i + 1;
    };

    if(invalid_structure_error) {
        return Result::Err(VerificationError::InvalidStructure);
    }

    let mut evals = array![];
    let mut i = 0;
    while i < query_domain.domains.len() {
        let subdomain = query_domain.domains[i];
        let domain = subdomain.to_circle_domain(commitment_domain);
        let quotient_constants = quotient_constants(sample_batches, random_coeff, domain);
        let mut column_evals = array![];
        let mut j = 0;
        while j < queried_values_per_column.len() {
            let queried_values = queried_values_per_column[j];
            let mut values = array![];
            let mut k = 0;
            while k < domain.size() {
                // TODO: generalize circle evaluation instead, we're casting to QM31 but not necessary yet.
                values.append(qm31(0, 0, 0, *queried_values[i * domain.size() + k].inner));
                k = k + 1;
            };

            let eval = CircleEvaluationImpl::new(
                domain,
                values,
            );
            column_evals.append(eval);
            j = j + 1;
        };

        let mut values = array![];
        let mut row = 0;
        while row < domain.size() {
            let domain_point = domain.at(bit_reverse_index(row, log_size));
            let value = accumulate_row_quotients(
                sample_batches,
                column_evals.span(),
                @quotient_constants,
                row,
                domain_point,
            );
            values.append(value);
            row = row + 1;
        };
        let eval = CircleEvaluationImpl::new(domain, values);
        evals.append(eval);
        i = i + 1;
    };

    let res = SparseCircleEvaluationImpl::new(evals);

    // TODO: return correct error
    // if !queried_values_per_column.iter().all(|x| x.is_empty()) {
    //     return Err(VerificationError::InvalidStructure(
    //         "Too many queried values".to_string(),
    //     ));
    // }
    // Ok(res)

    Result::Ok(res)
}


#[cfg(test)]
mod tests {
    use super::{PointSample, fri_answers_for_log_size};
    use stwo_cairo_verifier::circle::{Coset, CirclePoint};
    use stwo_cairo_verifier::fields::qm31::{QM31, qm31};
    use stwo_cairo_verifier::queries::{SparseSubCircleDomain, SubCircleDomain, get_sparse_sub_circle_domain_dict};
    use stwo_cairo_verifier::fields::m31::m31;
    use stwo_cairo_verifier::fri::evaluation::{CircleEvaluation,SparseCircleEvaluation};
    use stwo_cairo_verifier::poly::circle::{CircleDomain, CircleDomainImpl};
    use core::result::ResultTrait;
    use stwo_cairo_verifier::pcs::verifier::VerificationError;

    #[test]
    fn test_fri_answers_for_log_size_returns_correct_value(){
        let log_size = 7;
        let samples = array![@array![PointSample { point: CirclePoint { x: qm31(700515869, 1711372691, 739886384, 2007341053),
                                                           y: qm31(326786628, 606109638, 1064549171, 242662007)},
                                      value: qm31(734531923, 1747759514, 825724491, 1380781623)}],
                       @array![PointSample { point: CirclePoint { x: qm31(700515869, 1711372691, 739886384, 2007341053), 
                                                           y: qm31(326786628, 606109638, 1064549171, 242662007) },
                                      value: qm31(409142122, 1541525101, 867367418, 349409006) }], 
                       @array![PointSample { point: CirclePoint { x: qm31(700515869, 1711372691, 739886384, 2007341053), 
                                                           y: qm31(326786628, 606109638, 1064549171, 242662007) },
                                      value: qm31(143298682, 126098004,1036758723, 1444867) }],
                       @array![PointSample { point: CirclePoint { x: qm31(700515869, 1711372691, 739886384, 2007341053), 
                                                           y: qm31(326786628, 606109638, 1064549171, 242662007) },
                                      value: qm31(498615358, 1652904678, 568903503, 193392082) }]];
        let random_coeff = qm31(934912220, 2101060572, 478944000, 1026736704);
        let query_domain_per_log_size = SparseSubCircleDomain{domains: array![SubCircleDomain { coset_index: 32, log_size: 1 }, SubCircleDomain { coset_index: 63, log_size: 1 }], large_domain_log_size: 7};
        let queried_values_per_column = array![array![m31(1720115923), m31(275996517), m31(1084325550), m31(1934680704)].span(),
                                         array![m31(1270808745), m31(836361095), m31(1701916643), m31(1812027089)].span(),
                                         array![m31(1631066942), m31(97828054), m31(774575764), m31(1860917732)].span(), 
                                         array![m31(1389614630), m31(525640714), m31(1095538838), m31(1384646193)].span()];
        let expected_result = SparseCircleEvaluation { subcircle_evals: array![
                                                                            CircleEvaluation { domain: CircleDomain { half_coset: Coset { initial_index: 41943040, step_size: 2147483648, log_size: 0 } },
                                                                                              values: array![qm31(908763622, 1585299850, 463460326, 1048007085), qm31(1123843977, 425287367, 713867037, 231900223)]}, 
                                                                            CircleEvaluation { domain: CircleDomain { half_coset: Coset { initial_index: 2122317824, step_size: 2147483648, log_size: 0 } }, 
                                                                                              values: array![qm31(1489324268, 1315746611, 1235430137, 1650466882), qm31(158201991, 1003575152, 1730507932, 1741921065)]}
                                                                          ] 
                                                        };

        let function_result = fri_answers_for_log_size(
            log_size,
            @samples,
            random_coeff,
            @query_domain_per_log_size,
            queried_values_per_column.span(),
        ).unwrap();

        assert_eq!(expected_result, function_result);
    }

}

//parameters for fri answers for log size test
// log size: 7
// samples: [[PointSample { point: CirclePoint { x: (700515869 + 1711372691i) + (739886384 + 2007341053i)u, y: (326786628 + 606109638i) + (1064549171 + 242662007i)u }, value: (734531923 + 1747759514i) + (825724491 + 1380781623i)u }], [PointSample { point: CirclePoint { x: (700515869 + 1711372691i) + (739886384 + 2007341053i)u, y: (326786628 + 606109638i) + (1064549171 + 242662007i)u }, value: (409142122 + 1541525101i) + (867367418 + 349409006i)u }], [PointSample { point: CirclePoint { x: (700515869 + 1711372691i) + (739886384 + 2007341053i)u, y: (326786628 + 606109638i) + (1064549171 + 242662007i)u }, value: (1432986824 + 1260980040i) + (1036758723 + 1444867187i)u }], [PointSample { point: CirclePoint { x: (700515869 + 1711372691i) + (739886384 + 2007341053i)u, y: (326786628 + 606109638i) + (1064549171 + 242662007i)u }, value: (498615358 + 1652904678i) + (568903503 + 1933920823i)u }]]
// random_coeff: (934912220 + 2101060572i) + (478944000 + 1026736704i)u
// query_domain_per_log_size: SparseSubCircleDomain { domains: [SubCircleDomain { coset_index: 32, log_size: 1 }, SubCircleDomain { coset_index: 63, log_size: 1 }], large_domain_log_size: 7 }
// queried_valued_per_column: [[M31(1720115923), M31(275996517), M31(1084325550), M31(1934680704)], [M31(1270808745), M31(836361095), M31(1701916643), M31(1812027089)], [M31(1631066942), M31(97828054), M31(774575764), M31(1860917732)], [M31(1389614630), M31(525640714), M31(1095538838), M31(1384646193)]]


// what it should return:
//Ok(SparseCircleEvaluation { subcircle_evals: [CircleEvaluation { domain: CircleDomain { half_coset: Coset { initial_index: CirclePointIndex(41943040), initial: CirclePoint { x: M31(251924953), y: M31(636875771) }, step_size: CirclePointIndex(2147483648), step: CirclePoint { x: M31(1), y: M31(0) }, log_size: 0 } }, values: [(908763622 + 1585299850i) + (463460326 + 1048007085i)u, (1123843977 + 425287367i) + (713867037 + 231900223i)u], _eval_order: PhantomData<stwo_prover::core::poly::BitReversedOrder> }, CircleEvaluation { domain: CircleDomain { half_coset: Coset { initial_index: CirclePointIndex(2122317824), initial: CirclePoint { x: M31(1357626641), y: M31(81378258) }, step_size: CirclePointIndex(2147483648), step: CirclePoint { x: M31(1), y: M31(0) }, log_size: 0 } }, values: [(1489324268 + 1315746611i) + (1235430137 + 1650466882i)u, (158201991 + 1003575152i) + (1730507932 + 1741921065i)u], _eval_order: PhantomData<stwo_prover::core::poly::BitReversedOrder> }] })<|MERGE_RESOLUTION|>--- conflicted
+++ resolved
@@ -8,13 +8,8 @@
 use stwo_cairo_verifier::pcs::verifier::VerificationError;
 use core::dict::Felt252Dict;
 use stwo_cairo_verifier::sort::MaximumToMinimumSortedIterator;
-<<<<<<< HEAD
-use stwo_cairo_verifier::fri::evaluation::{CircleEvaluation,SparseCircleEvaluation};
-use stwo_cairo_verifier::utils::get_unique_elements;
-=======
 use stwo_cairo_verifier::fri::evaluation::{CircleEvaluation, SparseCircleEvaluation, CircleEvaluationImpl, SparseCircleEvaluationImpl};
-use stwo_cairo_verifier::utils::bit_reverse_index;
->>>>>>> 9a806fcb
+use stwo_cairo_verifier::utils::{bit_reverse_index, get_unique_elements};
 
 use stwo_cairo_verifier::fields::qm31::{QM31, qm31};
 use stwo_cairo_verifier::fields::m31::m31;
@@ -28,11 +23,7 @@
 }
 
 #[derive(Drop)]
-<<<<<<< HEAD
-pub struct ColumnSampleBatch{
-=======
 pub struct ColumnSampleBatch {
->>>>>>> 9a806fcb
     pub point: CirclePoint<SecureField>,
     pub columns_and_values: Array<(usize, SecureField)>
 }
@@ -187,13 +178,8 @@
     //TODO: Build this circledomain using the coset.odds method in the rust implementation.
     let commitment_domain = CircleDomain{half_coset: CosetImpl::odds(log_size)};
 
-<<<<<<< HEAD
-    // implementar columnsamplebatch que tiene un circlePoint y un vec de vec de PointSample
-    //let sample_batches = ColumnSampleBatch::new_vec(samples);
-=======
     let sample_batches = array![].span();
     
->>>>>>> 9a806fcb
 
     let mut i = 0;
     let mut invalid_structure_error = false;

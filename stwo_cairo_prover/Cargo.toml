--- conflicted
+++ resolved
@@ -47,7 +47,6 @@
 stwo-cairo-serialize = { path = "crates/cairo-serialize", version = "~0.1.0" }
 # TODO(Ohad): re export stwo from constraint-framework.
 # TODO(Ohad): separate cairo-air from prover code and use prover features only in the prover crate.
-<<<<<<< HEAD
 stwo = { git = "https://github.com/massalabs/stwo", rev = "ba8dd1c5", features = [
     "parallel",
     "prover",
@@ -58,18 +57,6 @@
 ] }
 stwo-air-utils-derive = { git = "https://github.com/massalabs/stwo", rev = "ba8dd1c5" }
 stwo-air-utils = { git = "https://github.com/massalabs/stwo", rev = "ba8dd1c5" }
-=======
-stwo = { git = "https://github.com/starkware-libs/stwo", rev = "d9176e6e22319370a8501f799829b920c0db2eac", features = [
-    "parallel",
-    "prover",
-], default-features = false }
-stwo-constraint-framework = { git = "https://github.com/starkware-libs/stwo", rev = "d9176e6e22319370a8501f799829b920c0db2eac", features = [
-    "parallel",
-    "prover",
-] }
-stwo-air-utils-derive = { git = "https://github.com/starkware-libs/stwo", rev = "d9176e6e22319370a8501f799829b920c0db2eac" }
-stwo-air-utils = { git = "https://github.com/starkware-libs/stwo", rev = "d9176e6e22319370a8501f799829b920c0db2eac" }
->>>>>>> e520eb59
 test-case = "3.3.1"
 thiserror = { version = "2.0.12", default-features = false }
 tracing = "0.1.40"

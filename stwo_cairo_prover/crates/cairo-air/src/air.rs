use num_traits::Zero;
use serde::{Deserialize, Serialize};
use stwo::core::air::Component;
use stwo::core::channel::Channel;
use stwo::core::fields::qm31::{SecureField, QM31};
use stwo::core::pcs::TreeVec;
use stwo::prover::backend::simd::SimdBackend;
use stwo::prover::ComponentProver;
use stwo_cairo_serialize::{CairoDeserialize, CairoSerialize};
use stwo_constraint_framework::preprocessed_columns::PreProcessedColumnId;
use stwo_constraint_framework::TraceLocationAllocator;

use super::components::{
    add_mod_builtin, bitwise_builtin, indented_component_display, mul_mod_builtin,
    pedersen_builtin, poseidon_builtin, range_check_builtin_bits_128, range_check_builtin_bits_96,
};
use super::pedersen::air::{
    PedersenContextClaim, PedersenContextComponents, PedersenContextInteractionClaim,
};
use super::poseidon::air::{
    PoseidonContextClaim, PoseidonContextComponents, PoseidonContextInteractionClaim,
};
use super::range_checks_air::{
    RangeChecksClaim, RangeChecksComponents, RangeChecksInteractionClaim,
};
use crate::cairo_interaction_elements::CairoInteractionElements;
use crate::components::{
<<<<<<< HEAD
    memory_address_to_id, memory_id_to_big, verify_bitwise_xor_4, verify_bitwise_xor_7,
    verify_bitwise_xor_8, verify_bitwise_xor_9, verify_instruction,
=======
    add_ap_opcode, add_opcode, add_opcode_small, assert_eq_opcode, assert_eq_opcode_double_deref,
    assert_eq_opcode_imm, blake_compress_opcode, blake_g, blake_round, blake_round_sigma,
    call_opcode_abs, call_opcode_rel_imm, generic_opcode, jnz_opcode_non_taken, jnz_opcode_taken,
    jump_opcode_abs, jump_opcode_double_deref, jump_opcode_rel, jump_opcode_rel_imm,
    memory_address_to_id, memory_id_to_big, mul_opcode, mul_opcode_small, qm_31_add_mul_opcode,
    ret_opcode, triple_xor_32, verify_bitwise_xor_12, verify_bitwise_xor_4, verify_bitwise_xor_7,
    verify_bitwise_xor_8, verify_bitwise_xor_8_b, verify_bitwise_xor_9, verify_instruction,
>>>>>>> aaca820c
};
pub use crate::public_data::{
    MemorySection, MemorySmallValue, PublicData, PublicMemory, PublicSegmentRanges, SegmentRange,
};
use crate::utils::{accumulate_relation_uses, RelationUsesDict};

#[derive(Serialize, Deserialize, CairoSerialize, CairoDeserialize)]
pub struct CairoClaim {
    pub public_data: PublicData,
    pub add: Option<add_opcode::Claim>,
    pub add_small: Option<add_opcode_small::Claim>,
    pub add_ap: Option<add_ap_opcode::Claim>,
    pub assert_eq: Option<assert_eq_opcode::Claim>,
    pub assert_eq_imm: Option<assert_eq_opcode_imm::Claim>,
    pub assert_eq_double_deref: Option<assert_eq_opcode_double_deref::Claim>,
    pub blake: Option<blake_compress_opcode::Claim>,
    pub call: Option<call_opcode_abs::Claim>,
    pub call_rel_imm: Option<call_opcode_rel_imm::Claim>,
    pub generic: Option<generic_opcode::Claim>,
    pub jnz: Option<jnz_opcode_non_taken::Claim>,
    pub jnz_taken: Option<jnz_opcode_taken::Claim>,
    pub jump: Option<jump_opcode_abs::Claim>,
    pub jump_double_deref: Option<jump_opcode_double_deref::Claim>,
    pub jump_rel: Option<jump_opcode_rel::Claim>,
    pub jump_rel_imm: Option<jump_opcode_rel_imm::Claim>,
    pub mul: Option<mul_opcode::Claim>,
    pub mul_small: Option<mul_opcode_small::Claim>,
    pub qm31: Option<qm_31_add_mul_opcode::Claim>,
    pub ret: Option<ret_opcode::Claim>,
    pub verify_instruction: verify_instruction::Claim,
    pub blake_round: Option<blake_round::Claim>,
    pub blake_g: Option<blake_g::Claim>,
    pub blake_sigma: Option<blake_round_sigma::Claim>,
    pub triple_xor_32: Option<triple_xor_32::Claim>,
    pub verify_bitwise_xor_12: Option<verify_bitwise_xor_12::Claim>,
    pub add_mod_builtin: Option<add_mod_builtin::Claim>,
    pub bitwise_builtin: Option<bitwise_builtin::Claim>,
    pub mul_mod_builtin: Option<mul_mod_builtin::Claim>,
    pub pedersen_builtin: Option<pedersen_builtin::Claim>,
    pub poseidon_builtin: Option<poseidon_builtin::Claim>,
    pub range_check_96_builtin: Option<range_check_builtin_bits_96::Claim>,
    pub range_check_128_builtin: Option<range_check_builtin_bits_128::Claim>,
    pub pedersen_context: PedersenContextClaim,
    pub poseidon_context: PoseidonContextClaim,
    pub memory_address_to_id: memory_address_to_id::Claim,
    pub memory_id_to_value: memory_id_to_big::Claim,
    pub range_checks: RangeChecksClaim,
    pub verify_bitwise_xor_4: verify_bitwise_xor_4::Claim,
    pub verify_bitwise_xor_7: verify_bitwise_xor_7::Claim,
    pub verify_bitwise_xor_8: verify_bitwise_xor_8::Claim,
    pub verify_bitwise_xor_9: verify_bitwise_xor_9::Claim,
    // ...
}

impl CairoClaim {
    pub fn mix_into(&self, channel: &mut impl Channel) {
        let Self {
            public_data,
            add,
            add_small,
            add_ap,
            assert_eq,
            assert_eq_imm,
            assert_eq_double_deref,
            blake,
            call,
            call_rel_imm,
            generic,
            jnz,
            jnz_taken,
            jump,
            jump_double_deref,
            jump_rel,
            jump_rel_imm,
            mul,
            mul_small,
            qm31,
            ret,
            verify_instruction,
            blake_round,
            blake_g,
            blake_sigma,
            triple_xor_32,
            verify_bitwise_xor_12,
            add_mod_builtin,
            bitwise_builtin,
            mul_mod_builtin,
            pedersen_builtin,
            poseidon_builtin,
            range_check_96_builtin,
            range_check_128_builtin,
            pedersen_context,
            poseidon_context,
            memory_address_to_id,
            memory_id_to_value,
            range_checks,
            verify_bitwise_xor_4,
            verify_bitwise_xor_7,
            verify_bitwise_xor_8,
            verify_bitwise_xor_9,
        } = self;
        public_data.mix_into(channel);

        channel.mix_u64(add.is_some() as u64);
        add.inspect(|c| c.mix_into(channel));

        channel.mix_u64(add_small.is_some() as u64);
        add_small.inspect(|c| c.mix_into(channel));

        channel.mix_u64(add_ap.is_some() as u64);
        add_ap.inspect(|c| c.mix_into(channel));

        channel.mix_u64(assert_eq.is_some() as u64);
        assert_eq.inspect(|c| c.mix_into(channel));

        channel.mix_u64(assert_eq_imm.is_some() as u64);
        assert_eq_imm.inspect(|c| c.mix_into(channel));

        channel.mix_u64(assert_eq_double_deref.is_some() as u64);
        assert_eq_double_deref.inspect(|c| c.mix_into(channel));

        channel.mix_u64(blake.is_some() as u64);
        blake.inspect(|c| c.mix_into(channel));

        channel.mix_u64(call.is_some() as u64);
        call.inspect(|c| c.mix_into(channel));

        channel.mix_u64(call_rel_imm.is_some() as u64);
        call_rel_imm.inspect(|c| c.mix_into(channel));

        channel.mix_u64(generic.is_some() as u64);
        generic.inspect(|c| c.mix_into(channel));

        channel.mix_u64(jnz.is_some() as u64);
        jnz.inspect(|c| c.mix_into(channel));

        channel.mix_u64(jnz_taken.is_some() as u64);
        jnz_taken.inspect(|c| c.mix_into(channel));

        channel.mix_u64(jump.is_some() as u64);
        jump.inspect(|c| c.mix_into(channel));

        channel.mix_u64(jump_double_deref.is_some() as u64);
        jump_double_deref.inspect(|c| c.mix_into(channel));

        channel.mix_u64(jump_rel.is_some() as u64);
        jump_rel.inspect(|c| c.mix_into(channel));

        channel.mix_u64(jump_rel_imm.is_some() as u64);
        jump_rel_imm.inspect(|c| c.mix_into(channel));

        channel.mix_u64(mul.is_some() as u64);
        mul.inspect(|c| c.mix_into(channel));

        channel.mix_u64(mul_small.is_some() as u64);
        mul_small.inspect(|c| c.mix_into(channel));

        channel.mix_u64(qm31.is_some() as u64);
        qm31.inspect(|c| c.mix_into(channel));

        channel.mix_u64(ret.is_some() as u64);
        ret.inspect(|c| c.mix_into(channel));

        verify_instruction.mix_into(channel);

        channel.mix_u64(blake_round.is_some() as u64);
        blake_round.inspect(|c| c.mix_into(channel));

        channel.mix_u64(blake_g.is_some() as u64);
        blake_g.inspect(|c| c.mix_into(channel));

        channel.mix_u64(blake_sigma.is_some() as u64);
        blake_sigma.inspect(|c| c.mix_into(channel));

        channel.mix_u64(triple_xor_32.is_some() as u64);
        triple_xor_32.inspect(|c| c.mix_into(channel));

        channel.mix_u64(verify_bitwise_xor_12.is_some() as u64);
        verify_bitwise_xor_12.inspect(|c| c.mix_into(channel));

        channel.mix_u64(add_mod_builtin.is_some() as u64);
        add_mod_builtin.inspect(|c| c.mix_into(channel));

        channel.mix_u64(bitwise_builtin.is_some() as u64);
        bitwise_builtin.inspect(|c| c.mix_into(channel));

        channel.mix_u64(mul_mod_builtin.is_some() as u64);
        mul_mod_builtin.inspect(|c| c.mix_into(channel));

        channel.mix_u64(pedersen_builtin.is_some() as u64);
        pedersen_builtin.inspect(|c| c.mix_into(channel));

        channel.mix_u64(poseidon_builtin.is_some() as u64);
        poseidon_builtin.inspect(|c| c.mix_into(channel));

        channel.mix_u64(range_check_96_builtin.is_some() as u64);
        range_check_96_builtin.inspect(|c| c.mix_into(channel));

        channel.mix_u64(range_check_128_builtin.is_some() as u64);
        range_check_128_builtin.inspect(|c| c.mix_into(channel));

        pedersen_context.mix_into(channel);
        poseidon_context.mix_into(channel);
        memory_address_to_id.mix_into(channel);
        memory_id_to_value.mix_into(channel);
        range_checks.mix_into(channel);
        verify_bitwise_xor_4.mix_into(channel);
        verify_bitwise_xor_7.mix_into(channel);
        verify_bitwise_xor_8.mix_into(channel);
        verify_bitwise_xor_9.mix_into(channel);
    }

    /// Returns the log sizes of the components.
    /// Does not include the preprocessed trace log sizes.
    pub fn log_sizes(&self) -> TreeVec<Vec<u32>> {
<<<<<<< HEAD
        let log_sizes_list = vec![
            self.opcodes.log_sizes(),
            self.verify_instruction.log_sizes(),
            self.blake_context.log_sizes(),
            self.builtins.log_sizes(),
            self.pedersen_context.log_sizes(),
            self.poseidon_context.log_sizes(),
            self.memory_address_to_id.log_sizes(),
            self.memory_id_to_value.log_sizes(),
            self.range_checks.log_sizes(),
            self.verify_bitwise_xor_4.log_sizes(),
            self.verify_bitwise_xor_7.log_sizes(),
            self.verify_bitwise_xor_8.log_sizes(),
            self.verify_bitwise_xor_9.log_sizes(),
        ];

=======
        let mut log_sizes_list = vec![];
        self.add.inspect(|c| log_sizes_list.push(c.log_sizes()));
        self.add_small
            .inspect(|c| log_sizes_list.push(c.log_sizes()));
        self.add_ap.inspect(|c| log_sizes_list.push(c.log_sizes()));
        self.assert_eq
            .inspect(|c| log_sizes_list.push(c.log_sizes()));
        self.assert_eq_imm
            .inspect(|c| log_sizes_list.push(c.log_sizes()));
        self.assert_eq_double_deref
            .inspect(|c| log_sizes_list.push(c.log_sizes()));
        self.blake.inspect(|c| log_sizes_list.push(c.log_sizes()));
        self.call.inspect(|c| log_sizes_list.push(c.log_sizes()));
        self.call_rel_imm
            .inspect(|c| log_sizes_list.push(c.log_sizes()));
        self.generic.inspect(|c| log_sizes_list.push(c.log_sizes()));
        self.jnz.inspect(|c| log_sizes_list.push(c.log_sizes()));
        self.jnz_taken
            .inspect(|c| log_sizes_list.push(c.log_sizes()));
        self.jump.inspect(|c| log_sizes_list.push(c.log_sizes()));
        self.jump_double_deref
            .inspect(|c| log_sizes_list.push(c.log_sizes()));
        self.jump_rel
            .inspect(|c| log_sizes_list.push(c.log_sizes()));
        self.jump_rel_imm
            .inspect(|c| log_sizes_list.push(c.log_sizes()));
        self.mul.inspect(|c| log_sizes_list.push(c.log_sizes()));
        self.mul_small
            .inspect(|c| log_sizes_list.push(c.log_sizes()));
        self.qm31.inspect(|c| log_sizes_list.push(c.log_sizes()));
        self.ret.inspect(|c| log_sizes_list.push(c.log_sizes()));
        log_sizes_list.push(self.verify_instruction.log_sizes());
        self.blake_round
            .inspect(|c| log_sizes_list.push(c.log_sizes()));
        self.blake_g.inspect(|c| log_sizes_list.push(c.log_sizes()));
        self.blake_sigma
            .inspect(|c| log_sizes_list.push(c.log_sizes()));
        self.triple_xor_32
            .inspect(|c| log_sizes_list.push(c.log_sizes()));
        self.verify_bitwise_xor_12
            .inspect(|c| log_sizes_list.push(c.log_sizes()));
        self.add_mod_builtin
            .inspect(|c| log_sizes_list.push(c.log_sizes()));
        self.bitwise_builtin
            .inspect(|c| log_sizes_list.push(c.log_sizes()));
        self.mul_mod_builtin
            .inspect(|c| log_sizes_list.push(c.log_sizes()));
        self.pedersen_builtin
            .inspect(|c| log_sizes_list.push(c.log_sizes()));
        self.poseidon_builtin
            .inspect(|c| log_sizes_list.push(c.log_sizes()));
        self.range_check_96_builtin
            .inspect(|c| log_sizes_list.push(c.log_sizes()));
        self.range_check_128_builtin
            .inspect(|c| log_sizes_list.push(c.log_sizes()));
        log_sizes_list.push(self.pedersen_context.log_sizes());
        log_sizes_list.push(self.poseidon_context.log_sizes());
        log_sizes_list.push(self.memory_address_to_id.log_sizes());
        log_sizes_list.push(self.memory_id_to_value.log_sizes());
        log_sizes_list.push(self.range_checks.log_sizes());
        log_sizes_list.push(self.verify_bitwise_xor_4.log_sizes());
        log_sizes_list.push(self.verify_bitwise_xor_7.log_sizes());
        log_sizes_list.push(self.verify_bitwise_xor_8.log_sizes());
        log_sizes_list.push(self.verify_bitwise_xor_8_b.log_sizes());
        log_sizes_list.push(self.verify_bitwise_xor_9.log_sizes());
>>>>>>> aaca820c
        TreeVec::concat_cols(log_sizes_list.into_iter())
    }

    pub fn accumulate_relation_uses(&self, relation_uses: &mut RelationUsesDict) {
        let Self {
            public_data: _,
            add,
            add_small,
            add_ap,
            assert_eq,
            assert_eq_imm,
            assert_eq_double_deref,
            blake,
            call,
            call_rel_imm,
            generic,
            jnz,
            jnz_taken,
            jump,
            jump_double_deref,
            jump_rel,
            jump_rel_imm,
            mul,
            mul_small,
            qm31,
            ret,
            verify_instruction,
            blake_round,
            blake_g,
            blake_sigma: _,
            triple_xor_32,
            verify_bitwise_xor_12: _,
            add_mod_builtin,
            bitwise_builtin,
            mul_mod_builtin,
            pedersen_builtin,
            poseidon_builtin,
            range_check_96_builtin,
            range_check_128_builtin,
            pedersen_context,
            poseidon_context,
            memory_address_to_id: _,
            memory_id_to_value,
            range_checks: _,
            verify_bitwise_xor_4: _,
            verify_bitwise_xor_7: _,
            verify_bitwise_xor_8: _,
            verify_bitwise_xor_9: _,
        } = self;
        // NOTE: The following components do not USE relations:
        // - range_checks
        // - verify_bitwise_xor_*
        // - memory_address_to_id

        add.inspect(|c| {
            accumulate_relation_uses(relation_uses, add_opcode::RELATION_USES_PER_ROW, c.log_size)
        });
        add_small.inspect(|c| {
            accumulate_relation_uses(
                relation_uses,
                add_opcode_small::RELATION_USES_PER_ROW,
                c.log_size,
            )
        });
        add_ap.inspect(|c| {
            accumulate_relation_uses(
                relation_uses,
                add_ap_opcode::RELATION_USES_PER_ROW,
                c.log_size,
            )
        });
        assert_eq.inspect(|c| {
            accumulate_relation_uses(
                relation_uses,
                assert_eq_opcode::RELATION_USES_PER_ROW,
                c.log_size,
            )
        });
        assert_eq_imm.inspect(|c| {
            accumulate_relation_uses(
                relation_uses,
                assert_eq_opcode_imm::RELATION_USES_PER_ROW,
                c.log_size,
            )
        });
        assert_eq_double_deref.inspect(|c| {
            accumulate_relation_uses(
                relation_uses,
                assert_eq_opcode_double_deref::RELATION_USES_PER_ROW,
                c.log_size,
            )
        });
        blake.inspect(|c| {
            accumulate_relation_uses(
                relation_uses,
                blake_compress_opcode::RELATION_USES_PER_ROW,
                c.log_size,
            )
        });
        call.inspect(|c| {
            accumulate_relation_uses(
                relation_uses,
                call_opcode_abs::RELATION_USES_PER_ROW,
                c.log_size,
            )
        });
        call_rel_imm.inspect(|c| {
            accumulate_relation_uses(
                relation_uses,
                call_opcode_rel_imm::RELATION_USES_PER_ROW,
                c.log_size,
            )
        });
        generic.inspect(|c| {
            accumulate_relation_uses(
                relation_uses,
                generic_opcode::RELATION_USES_PER_ROW,
                c.log_size,
            )
        });
        jnz.inspect(|c| {
            accumulate_relation_uses(
                relation_uses,
                jnz_opcode_non_taken::RELATION_USES_PER_ROW,
                c.log_size,
            )
        });
        jnz_taken.inspect(|c| {
            accumulate_relation_uses(
                relation_uses,
                jnz_opcode_taken::RELATION_USES_PER_ROW,
                c.log_size,
            )
        });
        jump.inspect(|c| {
            accumulate_relation_uses(
                relation_uses,
                jump_opcode_abs::RELATION_USES_PER_ROW,
                c.log_size,
            )
        });
        jump_double_deref.inspect(|c| {
            accumulate_relation_uses(
                relation_uses,
                jump_opcode_double_deref::RELATION_USES_PER_ROW,
                c.log_size,
            )
        });
        jump_rel.inspect(|c| {
            accumulate_relation_uses(
                relation_uses,
                jump_opcode_rel::RELATION_USES_PER_ROW,
                c.log_size,
            )
        });
        jump_rel_imm.inspect(|c| {
            accumulate_relation_uses(
                relation_uses,
                jump_opcode_rel_imm::RELATION_USES_PER_ROW,
                c.log_size,
            )
        });
        mul.inspect(|c| {
            accumulate_relation_uses(relation_uses, mul_opcode::RELATION_USES_PER_ROW, c.log_size)
        });
        mul_small.inspect(|c| {
            accumulate_relation_uses(
                relation_uses,
                mul_opcode_small::RELATION_USES_PER_ROW,
                c.log_size,
            )
        });
        qm31.inspect(|c| {
            accumulate_relation_uses(
                relation_uses,
                qm_31_add_mul_opcode::RELATION_USES_PER_ROW,
                c.log_size,
            )
        });
        ret.inspect(|c| {
            accumulate_relation_uses(relation_uses, ret_opcode::RELATION_USES_PER_ROW, c.log_size)
        });

        add_mod_builtin.inspect(|c| {
            accumulate_relation_uses(
                relation_uses,
                add_mod_builtin::RELATION_USES_PER_ROW,
                c.log_size,
            )
        });
        bitwise_builtin.inspect(|c| {
            accumulate_relation_uses(
                relation_uses,
                bitwise_builtin::RELATION_USES_PER_ROW,
                c.log_size,
            )
        });
        mul_mod_builtin.inspect(|c| {
            accumulate_relation_uses(
                relation_uses,
                mul_mod_builtin::RELATION_USES_PER_ROW,
                c.log_size,
            )
        });
        pedersen_builtin.inspect(|c| {
            accumulate_relation_uses(
                relation_uses,
                pedersen_builtin::RELATION_USES_PER_ROW,
                c.log_size,
            )
        });
        poseidon_builtin.inspect(|c| {
            accumulate_relation_uses(
                relation_uses,
                poseidon_builtin::RELATION_USES_PER_ROW,
                c.log_size,
            )
        });
        range_check_96_builtin.inspect(|c| {
            accumulate_relation_uses(
                relation_uses,
                range_check_builtin_bits_96::RELATION_USES_PER_ROW,
                c.log_size,
            )
        });
        range_check_128_builtin.inspect(|c| {
            accumulate_relation_uses(
                relation_uses,
                range_check_builtin_bits_128::RELATION_USES_PER_ROW,
                c.log_size,
            )
        });

        blake_round.inspect(|c| {
            accumulate_relation_uses(
                relation_uses,
                blake_round::RELATION_USES_PER_ROW,
                c.log_size,
            )
        });
        blake_g.inspect(|c| {
            accumulate_relation_uses(relation_uses, blake_g::RELATION_USES_PER_ROW, c.log_size)
        });
        triple_xor_32.inspect(|c| {
            accumulate_relation_uses(
                relation_uses,
                triple_xor_32::RELATION_USES_PER_ROW,
                c.log_size,
            )
        });

        pedersen_context.accumulate_relation_uses(relation_uses);
        poseidon_context.accumulate_relation_uses(relation_uses);
        accumulate_relation_uses(
            relation_uses,
            verify_instruction::RELATION_USES_PER_ROW,
            verify_instruction.log_size,
        );

        // TODO(ShaharS): Look into the file name of memory_id_to_big.
        // memory_id_to_value has a big value component and a small value component.
        for &log_size in &memory_id_to_value.big_log_sizes {
            accumulate_relation_uses(
                relation_uses,
                memory_id_to_big::RELATION_USES_PER_ROW_BIG,
                log_size,
            );
        }
        accumulate_relation_uses(
            relation_uses,
            memory_id_to_big::RELATION_USES_PER_ROW_SMALL,
            memory_id_to_value.small_log_size,
        );
    }
}

#[derive(Serialize, Deserialize, CairoSerialize, CairoDeserialize)]
<<<<<<< HEAD
pub struct PublicData {
    pub public_memory: PublicMemory,
    pub initial_state: CasmState,
    pub final_state: CasmState,
}
impl PublicData {
    /// Sums the logup of the public data.
    pub fn logup_sum(&self, lookup_elements: &CairoInteractionElements) -> QM31 {
        let mut values_to_inverse = vec![];
        // Use public memory in the memory relations.
        self.public_memory
            .get_entries(
                self.initial_state.pc.0,
                self.initial_state.ap.0,
                self.final_state.ap.0,
            )
            .for_each(|(addr, id, val)| {
                values_to_inverse.push(
                    <relations::MemoryAddressToId as Relation<M31, QM31>>::combine(
                        &lookup_elements.memory_address_to_id,
                        &[M31::from_u32_unchecked(addr), M31::from_u32_unchecked(id)],
                    ),
                );
                values_to_inverse.push(<relations::MemoryIdToBig as Relation<M31, QM31>>::combine(
                    &lookup_elements.memory_id_to_value,
                    &[
                        [M31::from_u32_unchecked(id)].as_slice(),
                        split_f252(val).as_slice(),
                    ]
                    .concat(),
                ));
            });

        // Yield initial state and use the final.
        values_to_inverse.push(<relations::Opcodes as Relation<M31, QM31>>::combine(
            &lookup_elements.opcodes,
            &self.final_state.values(),
        ));
        values_to_inverse.push(-<relations::Opcodes as Relation<M31, QM31>>::combine(
            &lookup_elements.opcodes,
            &self.initial_state.values(),
        ));

        let inverted_values = QM31::batch_inverse(&values_to_inverse);
        inverted_values.iter().sum::<QM31>()
    }

    pub fn mix_into(&self, channel: &mut impl Channel) {
        let Self {
            public_memory,
            initial_state,
            final_state,
        } = self;
        public_memory.mix_into(channel);
        initial_state.mix_into(channel);
        final_state.mix_into(channel);
    }
}

// TODO(alonf) Change all the obscure types and structs to a meaningful struct system for the
// memory.
#[derive(Clone, Debug, Serialize, Deserialize, Copy, CairoSerialize, CairoDeserialize)]
pub struct MemorySmallValue {
    pub id: u32,
    pub value: u32,
}
impl MemorySmallValue {
    pub fn mix_into(&self, channel: &mut impl Channel) {
        channel.mix_u64(self.id as u64);
        channel.mix_u64(self.value as u64);
    }
}

// TODO(alonf): Change this into a struct. Remove Pub prefix.
// (id, value)
pub type PubMemoryValue = (u32, [u32; 8]);

// TODO(alonf): Change this into a struct. Remove Pub prefix.
// (address, id, value)
pub type PubMemoryEntry = (u32, u32, [u32; 8]);

#[derive(Clone, Debug, Serialize, Deserialize, Copy, CairoSerialize, CairoDeserialize)]
pub struct SegmentRange {
    pub start_ptr: MemorySmallValue,
    pub stop_ptr: MemorySmallValue,
}

impl SegmentRange {
    pub fn is_empty(&self) -> bool {
        self.start_ptr.value == self.stop_ptr.value
    }

    pub fn mix_into(&self, channel: &mut impl Channel) {
        self.start_ptr.mix_into(channel);
        self.stop_ptr.mix_into(channel);
    }
}

#[derive(Clone, Debug, Serialize, Deserialize, Copy)]
pub struct PublicSegmentRanges {
    pub output: SegmentRange,
    pub pedersen: Option<SegmentRange>,
    pub range_check_128: Option<SegmentRange>,
    pub ecdsa: Option<SegmentRange>,
    pub bitwise: Option<SegmentRange>,
    pub ec_op: Option<SegmentRange>,
    pub keccak: Option<SegmentRange>,
    pub poseidon: Option<SegmentRange>,
    pub range_check_96: Option<SegmentRange>,
    pub add_mod: Option<SegmentRange>,
    pub mul_mod: Option<SegmentRange>,
}

/// Same as PublicSegmentRanges, but with all segments present, this serialization of the struct is
/// used by the Cairo1 verifier.
#[derive(Clone, Debug, Serialize, Deserialize, Copy, CairoSerialize, CairoDeserialize)]
pub struct FullSegmentRanges {
    pub output: SegmentRange,
    pub pedersen: SegmentRange,
    pub range_check_128: SegmentRange,
    pub ecdsa: SegmentRange,
    pub bitwise: SegmentRange,
    pub ec_op: SegmentRange,
    pub keccak: SegmentRange,
    pub poseidon: SegmentRange,
    pub range_check_96: SegmentRange,
    pub add_mod: SegmentRange,
    pub mul_mod: SegmentRange,
}

// The Cairo1 verifier currently requires all the segments to be present.
impl CairoSerialize for PublicSegmentRanges {
    fn serialize(&self, serialized: &mut Vec<starknet_ff::FieldElement>) {
        let Self {
            output,
            pedersen,
            range_check_128,
            ecdsa,
            bitwise,
            ec_op,
            keccak,
            poseidon,
            range_check_96,
            add_mod,
            mul_mod,
        } = self;

        CairoSerialize::serialize(
            &FullSegmentRanges {
                output: *output,
                pedersen: pedersen.unwrap(),
                range_check_128: range_check_128.unwrap(),
                ecdsa: ecdsa.unwrap(),
                bitwise: bitwise.unwrap(),
                ec_op: ec_op.unwrap(),
                keccak: keccak.unwrap(),
                poseidon: poseidon.unwrap(),
                range_check_96: range_check_96.unwrap(),
                add_mod: add_mod.unwrap(),
                mul_mod: mul_mod.unwrap(),
            },
            serialized,
        );
    }
}

impl CairoDeserialize for PublicSegmentRanges {
    fn deserialize<'a>(data: &mut impl Iterator<Item = &'a starknet_ff::FieldElement>) -> Self {
        let FullSegmentRanges {
            output,
            pedersen,
            range_check_128,
            ecdsa,
            bitwise,
            ec_op,
            keccak,
            poseidon,
            range_check_96,
            add_mod,
            mul_mod,
        } = CairoDeserialize::deserialize(data);

        Self {
            output,
            pedersen: Some(pedersen),
            range_check_128: Some(range_check_128),
            ecdsa: Some(ecdsa),
            bitwise: Some(bitwise),
            ec_op: Some(ec_op),
            keccak: Some(keccak),
            poseidon: Some(poseidon),
            range_check_96: Some(range_check_96),
            add_mod: Some(add_mod),
            mul_mod: Some(mul_mod),
        }
    }
}

impl PublicSegmentRanges {
    pub fn memory_entries(
        &self,
        initial_ap: u32,
        final_ap: u32,
    ) -> impl Iterator<Item = PubMemoryEntry> {
        let segments = self.present_segments();

        let n_segments = segments.len() as u32;

        segments
            .into_iter()
            .enumerate()
            .flat_map(
                move |(
                    i,
                    SegmentRange {
                        start_ptr,
                        stop_ptr,
                    },
                )| {
                    let start_address = initial_ap + i as u32;
                    let stop_address = final_ap - n_segments + i as u32;
                    [
                        (start_address, start_ptr.id, start_ptr.value),
                        (stop_address, stop_ptr.id, stop_ptr.value),
                    ]
                },
            )
            .map(|(addr, id, value)| (addr, id, [value, 0, 0, 0, 0, 0, 0, 0]))
    }

    pub fn mix_into(&self, channel: &mut impl Channel) {
        for segment in self.present_segments() {
            segment.mix_into(channel);
        }
    }

    pub fn present_segments(&self) -> Vec<SegmentRange> {
        let Self {
            output,
            pedersen,
            range_check_128,
            ecdsa,
            bitwise,
            ec_op,
            keccak,
            poseidon,
            range_check_96,
            add_mod,
            mul_mod,
        } = *self;
        vec![
            Some(output),
            pedersen,
            range_check_128,
            ecdsa,
            bitwise,
            ec_op,
            keccak,
            poseidon,
            range_check_96,
            add_mod,
            mul_mod,
        ]
        .into_iter()
        .flatten()
        .collect_vec()
    }
}

pub type MemorySection = Vec<PubMemoryValue>;

#[derive(Serialize, Deserialize, CairoSerialize, CairoDeserialize)]
pub struct PublicMemory {
    pub program: MemorySection,
    pub public_segments: PublicSegmentRanges,
    pub output: MemorySection,
    pub safe_call_ids: [u32; 2],
}

impl PublicMemory {
    /// Returns [`PubMemoryEntry`] for all public memory.
    pub fn get_entries(
        &self,
        initial_pc: u32,
        initial_ap: u32,
        final_ap: u32,
    ) -> impl Iterator<Item = PubMemoryEntry> {
        let [program, output] =
            [&self.program, &self.output].map(|section| section.clone().into_iter().enumerate());
        let program_iter = program.map(move |(i, (id, value))| (initial_pc + i as u32, id, value));
        let output_iter = output.map(move |(i, (id, value))| (final_ap + i as u32, id, value));

        let [safe_call_id0, safe_call_id1] = self.safe_call_ids;
        // The safe call area should be [initial_fp, 0] and initial_fp should be the same as
        // initial_ap.
        let safe_call_iter = [
            (
                initial_ap - 2,
                safe_call_id0,
                [initial_ap, 0, 0, 0, 0, 0, 0, 0],
            ),
            (initial_ap - 1, safe_call_id1, [0, 0, 0, 0, 0, 0, 0, 0]),
        ];
        let segment_ranges_iter = self.public_segments.memory_entries(initial_ap, final_ap);

        program_iter
            .chain(safe_call_iter)
            .chain(segment_ranges_iter)
            .chain(output_iter)
    }

    pub fn mix_into(&self, channel: &mut impl Channel) {
        let Self {
            program,
            public_segments,
            output,
            safe_call_ids,
        } = self;

        // Mix program memory section. All the ids are mixed first, then all the values, each of
        // them in the order it appears in the section.
        channel.mix_u32s(&program.iter().map(|(id, _)| *id).collect_vec());
        channel.mix_u32s(&program.iter().flat_map(|(_, value)| *value).collect_vec());

        // Mix public segments.
        public_segments.mix_into(channel);

        // Mix output memory section. All the ids are mixed first, then all the values, each of them
        // in the order it appears in the section.
        channel.mix_u32s(&output.iter().map(|(id, _)| *id).collect_vec());
        channel.mix_u32s(&output.iter().flat_map(|(_, value)| *value).collect_vec());

        // Mix safe_ids memory section.
        for id in safe_call_ids {
            channel.mix_u64(*id as u64);
        }
    }
}

pub struct CairoInteractionElements {
    pub opcodes: relations::Opcodes,
    pub verify_instruction: relations::VerifyInstruction,
    pub blake_round: relations::BlakeRound,
    pub blake_g: relations::BlakeG,
    pub blake_sigma: relations::BlakeRoundSigma,
    pub triple_xor_32: relations::TripleXor32,
    pub poseidon_aggregator: relations::PoseidonAggregator,
    pub poseidon_3_partial_rounds_chain: relations::Poseidon3PartialRoundsChain,
    pub poseidon_full_round_chain: relations::PoseidonFullRoundChain,
    pub cube_252: relations::Cube252,
    pub poseidon_round_keys: relations::PoseidonRoundKeys,
    pub range_check_252_width_27: relations::RangeCheck252Width27,
    pub pedersen_aggregator: relations::PedersenAggregator,
    pub partial_ec_mul: relations::PartialEcMul,
    pub pedersen_points_table: relations::PedersenPointsTable,
    pub memory_address_to_id: relations::MemoryAddressToId,
    pub memory_id_to_value: relations::MemoryIdToBig,
    pub range_checks: RangeChecksInteractionElements,
    pub verify_bitwise_xor_4: relations::VerifyBitwiseXor_4,
    pub verify_bitwise_xor_7: relations::VerifyBitwiseXor_7,
    pub verify_bitwise_xor_8: relations::VerifyBitwiseXor_8,
    pub verify_bitwise_xor_8_b: relations::VerifyBitwiseXor_8_B,
    pub verify_bitwise_xor_9: relations::VerifyBitwiseXor_9,
    pub verify_bitwise_xor_12: relations::VerifyBitwiseXor_12,
}
impl CairoInteractionElements {
    pub fn draw(channel: &mut impl Channel) -> CairoInteractionElements {
        CairoInteractionElements {
            opcodes: relations::Opcodes::draw(channel),
            verify_instruction: relations::VerifyInstruction::draw(channel),
            blake_round: relations::BlakeRound::draw(channel),
            blake_g: relations::BlakeG::draw(channel),
            blake_sigma: relations::BlakeRoundSigma::draw(channel),
            triple_xor_32: relations::TripleXor32::draw(channel),
            poseidon_aggregator: relations::PoseidonAggregator::draw(channel),
            poseidon_3_partial_rounds_chain: relations::Poseidon3PartialRoundsChain::draw(channel),
            poseidon_full_round_chain: relations::PoseidonFullRoundChain::draw(channel),
            cube_252: relations::Cube252::draw(channel),
            poseidon_round_keys: relations::PoseidonRoundKeys::draw(channel),
            range_check_252_width_27: relations::RangeCheck252Width27::draw(channel),
            pedersen_aggregator: relations::PedersenAggregator::draw(channel),
            partial_ec_mul: relations::PartialEcMul::draw(channel),
            pedersen_points_table: relations::PedersenPointsTable::draw(channel),
            memory_address_to_id: relations::MemoryAddressToId::draw(channel),
            memory_id_to_value: relations::MemoryIdToBig::draw(channel),
            range_checks: RangeChecksInteractionElements::draw(channel),
            verify_bitwise_xor_4: relations::VerifyBitwiseXor_4::draw(channel),
            verify_bitwise_xor_7: relations::VerifyBitwiseXor_7::draw(channel),
            verify_bitwise_xor_8: relations::VerifyBitwiseXor_8::draw(channel),
            verify_bitwise_xor_8_b: relations::VerifyBitwiseXor_8_B::draw(channel),
            verify_bitwise_xor_9: relations::VerifyBitwiseXor_9::draw(channel),
            verify_bitwise_xor_12: relations::VerifyBitwiseXor_12::draw(channel),
        }
    }
}

#[derive(Serialize, Deserialize, CairoSerialize, CairoDeserialize)]
=======
>>>>>>> aaca820c
pub struct CairoInteractionClaim {
    pub add: Option<add_opcode::InteractionClaim>,
    pub add_small: Option<add_opcode_small::InteractionClaim>,
    pub add_ap: Option<add_ap_opcode::InteractionClaim>,
    pub assert_eq: Option<assert_eq_opcode::InteractionClaim>,
    pub assert_eq_imm: Option<assert_eq_opcode_imm::InteractionClaim>,
    pub assert_eq_double_deref: Option<assert_eq_opcode_double_deref::InteractionClaim>,
    pub blake: Option<blake_compress_opcode::InteractionClaim>,
    pub call: Option<call_opcode_abs::InteractionClaim>,
    pub call_rel_imm: Option<call_opcode_rel_imm::InteractionClaim>,
    pub generic: Option<generic_opcode::InteractionClaim>,
    pub jnz: Option<jnz_opcode_non_taken::InteractionClaim>,
    pub jnz_taken: Option<jnz_opcode_taken::InteractionClaim>,
    pub jump: Option<jump_opcode_abs::InteractionClaim>,
    pub jump_double_deref: Option<jump_opcode_double_deref::InteractionClaim>,
    pub jump_rel: Option<jump_opcode_rel::InteractionClaim>,
    pub jump_rel_imm: Option<jump_opcode_rel_imm::InteractionClaim>,
    pub mul: Option<mul_opcode::InteractionClaim>,
    pub mul_small: Option<mul_opcode_small::InteractionClaim>,
    pub qm31: Option<qm_31_add_mul_opcode::InteractionClaim>,
    pub ret: Option<ret_opcode::InteractionClaim>,
    pub verify_instruction: verify_instruction::InteractionClaim,
    pub blake_round: Option<blake_round::InteractionClaim>,
    pub blake_g: Option<blake_g::InteractionClaim>,
    pub blake_sigma: Option<blake_round_sigma::InteractionClaim>,
    pub triple_xor_32: Option<triple_xor_32::InteractionClaim>,
    pub verify_bitwise_xor_12: Option<verify_bitwise_xor_12::InteractionClaim>,
    pub add_mod_builtin: Option<add_mod_builtin::InteractionClaim>,
    pub bitwise_builtin: Option<bitwise_builtin::InteractionClaim>,
    pub mul_mod_builtin: Option<mul_mod_builtin::InteractionClaim>,
    pub pedersen_builtin: Option<pedersen_builtin::InteractionClaim>,
    pub poseidon_builtin: Option<poseidon_builtin::InteractionClaim>,
    pub range_check_96_builtin: Option<range_check_builtin_bits_96::InteractionClaim>,
    pub range_check_128_builtin: Option<range_check_builtin_bits_128::InteractionClaim>,
    pub pedersen_context: PedersenContextInteractionClaim,
    pub poseidon_context: PoseidonContextInteractionClaim,
    pub memory_address_to_id: memory_address_to_id::InteractionClaim,
    pub memory_id_to_value: memory_id_to_big::InteractionClaim,
    pub range_checks: RangeChecksInteractionClaim,
    pub verify_bitwise_xor_4: verify_bitwise_xor_4::InteractionClaim,
    pub verify_bitwise_xor_7: verify_bitwise_xor_7::InteractionClaim,
    pub verify_bitwise_xor_8: verify_bitwise_xor_8::InteractionClaim,
    pub verify_bitwise_xor_9: verify_bitwise_xor_9::InteractionClaim,
}
impl CairoInteractionClaim {
    pub fn mix_into(&self, channel: &mut impl Channel) {
        self.add.inspect(|c| c.mix_into(channel));
        self.add_small.inspect(|c| c.mix_into(channel));
        self.add_ap.inspect(|c| c.mix_into(channel));
        self.assert_eq.inspect(|c| c.mix_into(channel));
        self.assert_eq_imm.inspect(|c| c.mix_into(channel));
        self.assert_eq_double_deref.inspect(|c| c.mix_into(channel));
        self.blake.inspect(|c| c.mix_into(channel));
        self.call.inspect(|c| c.mix_into(channel));
        self.call_rel_imm.inspect(|c| c.mix_into(channel));
        self.generic.inspect(|c| c.mix_into(channel));
        self.jnz.inspect(|c| c.mix_into(channel));
        self.jnz_taken.inspect(|c| c.mix_into(channel));
        self.jump.inspect(|c| c.mix_into(channel));
        self.jump_double_deref.inspect(|c| c.mix_into(channel));
        self.jump_rel.inspect(|c| c.mix_into(channel));
        self.jump_rel_imm.inspect(|c| c.mix_into(channel));
        self.mul.inspect(|c| c.mix_into(channel));
        self.mul_small.inspect(|c| c.mix_into(channel));
        self.qm31.inspect(|c| c.mix_into(channel));
        self.ret.inspect(|c| c.mix_into(channel));
        self.verify_instruction.mix_into(channel);
        self.blake_round.as_ref().inspect(|c| c.mix_into(channel));
        self.blake_g.inspect(|c| c.mix_into(channel));
        self.blake_sigma.inspect(|c| c.mix_into(channel));
        self.triple_xor_32.inspect(|c| c.mix_into(channel));
        self.verify_bitwise_xor_12
            .as_ref()
            .inspect(|c| c.mix_into(channel));
        self.add_mod_builtin.inspect(|c| c.mix_into(channel));
        self.bitwise_builtin.inspect(|c| c.mix_into(channel));
        self.mul_mod_builtin.inspect(|c| c.mix_into(channel));
        self.pedersen_builtin.inspect(|c| c.mix_into(channel));
        self.poseidon_builtin.inspect(|c| c.mix_into(channel));
        self.range_check_96_builtin.inspect(|c| c.mix_into(channel));
        self.range_check_128_builtin
            .inspect(|c| c.mix_into(channel));
        self.pedersen_context.mix_into(channel);
        self.poseidon_context.mix_into(channel);
        self.memory_address_to_id.mix_into(channel);
        self.memory_id_to_value.mix_into(channel);
        self.range_checks.mix_into(channel);
        self.verify_bitwise_xor_4.mix_into(channel);
        self.verify_bitwise_xor_7.mix_into(channel);
        self.verify_bitwise_xor_8.mix_into(channel);
        self.verify_bitwise_xor_9.mix_into(channel);
    }
}

pub fn lookup_sum(
    claim: &CairoClaim,
    elements: &CairoInteractionElements,
    interaction_claim: &CairoInteractionClaim,
) -> SecureField {
    let mut sum = QM31::zero();
    sum += claim.public_data.logup_sum(elements);

    // If the table is padded, take the sum of the non-padded values.
    // Otherwise, the claimed_sum is the total_sum.
    interaction_claim.add.inspect(|ic| {
        assert!(
            claim.add.is_some(),
            "add interaction claim is present but add claim isn't"
        );
        sum += ic.claimed_sum;
    });
    interaction_claim.add_small.inspect(|ic| {
        assert!(
            claim.add_small.is_some(),
            "add_small interaction claim is present but add_small claim isn't"
        );
        sum += ic.claimed_sum;
    });
    interaction_claim.add_ap.inspect(|ic| {
        assert!(
            claim.add_ap.is_some(),
            "add_ap interaction claim is present but add_ap claim isn't"
        );
        sum += ic.claimed_sum;
    });
    interaction_claim.assert_eq.inspect(|ic| {
        assert!(
            claim.assert_eq.is_some(),
            "assert_eq interaction claim is present but assert_eq claim isn't"
        );
        sum += ic.claimed_sum;
    });
    interaction_claim.assert_eq_imm.inspect(|ic| {
        assert!(
            claim.assert_eq_imm.is_some(),
            "assert_eq_imm interaction claim is present but assert_eq_imm claim isn't"
        );
        sum += ic.claimed_sum;
    });
    interaction_claim
        .assert_eq_double_deref
        .inspect(|ic| {
            assert!(claim.assert_eq_double_deref.is_some(), "assert_eq_double_deref interaction claim is present but assert_eq_double_deref claim isn't");
            sum += ic.claimed_sum;
        });
    interaction_claim.blake.inspect(|ic| {
        assert!(
            claim.blake.is_some(),
            "blake interaction claim is present but blake claim isn't"
        );
        sum += ic.claimed_sum;
    });
    interaction_claim.call.inspect(|ic| {
        assert!(
            claim.call.is_some(),
            "call interaction claim is present but call claim isn't"
        );
        sum += ic.claimed_sum;
    });
    interaction_claim.call_rel_imm.inspect(|ic| {
        assert!(
            claim.call_rel_imm.is_some(),
            "call_rel_imm interaction claim is present but call_rel_imm claim isn't"
        );
        sum += ic.claimed_sum;
    });
    interaction_claim.generic.inspect(|ic| {
        assert!(
            claim.generic.is_some(),
            "generic interaction claim is present but generic claim isn't"
        );
        sum += ic.claimed_sum;
    });
    interaction_claim.jnz.inspect(|ic| {
        assert!(
            claim.jnz.is_some(),
            "jnz interaction claim is present but jnz claim isn't"
        );
        sum += ic.claimed_sum;
    });
    interaction_claim.jnz_taken.inspect(|ic| {
        assert!(
            claim.jnz_taken.is_some(),
            "jnz_taken interaction claim is present but jnz_taken claim isn't"
        );
        sum += ic.claimed_sum;
    });
    interaction_claim.jump.inspect(|ic| {
        assert!(
            claim.jump.is_some(),
            "jump interaction claim is present but jump claim isn't"
        );
        sum += ic.claimed_sum;
    });
    interaction_claim.jump_double_deref.inspect(|ic| {
        assert!(
            claim.jump_double_deref.is_some(),
            "jump_double_deref interaction claim is present but jump_double_deref claim isn't"
        );
        sum += ic.claimed_sum;
    });
    interaction_claim.jump_rel.inspect(|ic| {
        assert!(
            claim.jump_rel.is_some(),
            "jump_rel interaction claim is present but jump_rel claim isn't"
        );
        sum += ic.claimed_sum;
    });
    interaction_claim.jump_rel_imm.inspect(|ic| {
        assert!(
            claim.jump_rel_imm.is_some(),
            "jump_rel_imm interaction claim is present but jump_rel_imm claim isn't"
        );
        sum += ic.claimed_sum;
    });
    interaction_claim.mul.inspect(|ic| {
        assert!(
            claim.mul.is_some(),
            "mul interaction claim is present but mul claim isn't"
        );
        sum += ic.claimed_sum;
    });
    interaction_claim.mul_small.inspect(|ic| {
        assert!(
            claim.mul_small.is_some(),
            "mul_small interaction claim is present but mul_small claim isn't"
        );
        sum += ic.claimed_sum;
    });
    interaction_claim.qm31.inspect(|ic| {
        assert!(
            claim.qm31.is_some(),
            "qm31 interaction claim is present but qm31 claim isn't"
        );
        sum += ic.claimed_sum;
    });
    interaction_claim.ret.inspect(|ic| {
        assert!(
            claim.ret.is_some(),
            "ret interaction claim is present but ret claim isn't"
        );
        sum += ic.claimed_sum;
    });
    sum += interaction_claim.verify_instruction.claimed_sum;
    interaction_claim.blake_round.inspect(|ic| {
        assert!(
            claim.blake_round.is_some(),
            "blake_round interaction claim is present but blake_round claim isn't"
        );
        sum += ic.claimed_sum;
    });
    interaction_claim.blake_g.inspect(|ic| {
        assert!(
            claim.blake_g.is_some(),
            "blake_g interaction claim is present but blake_g claim isn't"
        );
        sum += ic.claimed_sum;
    });
    interaction_claim.blake_sigma.inspect(|ic| {
        assert!(
            claim.blake_sigma.is_some(),
            "blake_sigma interaction claim is present but blake_sigma claim isn't"
        );
        sum += ic.claimed_sum;
    });
    interaction_claim.triple_xor_32.inspect(|ic| {
        assert!(
            claim.triple_xor_32.is_some(),
            "triple_xor_32 interaction claim is present but triple_xor_32 claim isn't"
        );
        sum += ic.claimed_sum;
    });
    interaction_claim
        .verify_bitwise_xor_12
        .inspect(|ic| {
            assert!(claim.verify_bitwise_xor_12.is_some(), "verify_bitwise_xor_12 interaction claim is present but verify_bitwise_xor_12 claim isn't");
            sum += ic.claimed_sum;
        });
    interaction_claim.add_mod_builtin.inspect(|ic| {
        assert!(
            claim.add_mod_builtin.is_some(),
            "add_mod_builtin interaction claim is present but add_mod_builtin claim isn't"
        );
        sum += ic.claimed_sum;
    });
    interaction_claim.bitwise_builtin.inspect(|ic| {
        assert!(
            claim.bitwise_builtin.is_some(),
            "bitwise_builtin interaction claim is present but bitwise_builtin claim isn't"
        );
        sum += ic.claimed_sum;
    });
    interaction_claim.mul_mod_builtin.inspect(|ic| {
        assert!(
            claim.mul_mod_builtin.is_some(),
            "mul_mod_builtin interaction claim is present but mul_mod_builtin claim isn't"
        );
        sum += ic.claimed_sum;
    });
    interaction_claim.pedersen_builtin.inspect(|ic| {
        assert!(
            claim.pedersen_builtin.is_some(),
            "pedersen_builtin interaction claim is present but pedersen_builtin claim isn't"
        );
        sum += ic.claimed_sum;
    });
    interaction_claim.poseidon_builtin.inspect(|ic| {
        assert!(
            claim.poseidon_builtin.is_some(),
            "poseidon_builtin interaction claim is present but poseidon_builtin claim isn't"
        );
        sum += ic.claimed_sum;
    });
    interaction_claim.range_check_96_builtin.inspect(|ic| {
        assert!(
            claim.range_check_96_builtin.is_some(),
            "range_check_96_builtin interaction claim is present but range_check_96_builtin claim isn't"
        );
        sum += ic.claimed_sum;
    });
    interaction_claim.range_check_128_builtin.inspect(|ic| {
        assert!(
            claim.range_check_128_builtin.is_some(),
            "range_check_128_builtin interaction claim is present but range_check_128_builtin claim isn't"
        );
        sum += ic.claimed_sum;
    });
    sum += interaction_claim.pedersen_context.sum();
    sum += interaction_claim.poseidon_context.sum();
    sum += interaction_claim.memory_address_to_id.claimed_sum;
    sum += interaction_claim.memory_id_to_value.claimed_sum();
    sum += interaction_claim.range_checks.sum();
    sum += interaction_claim.verify_bitwise_xor_4.claimed_sum;
    sum += interaction_claim.verify_bitwise_xor_7.claimed_sum;
    sum += interaction_claim.verify_bitwise_xor_8.claimed_sum;
    sum += interaction_claim.verify_bitwise_xor_9.claimed_sum;

    sum
}

pub struct CairoComponents {
    pub add: Option<add_opcode::Component>,
    pub add_small: Option<add_opcode_small::Component>,
    pub add_ap: Option<add_ap_opcode::Component>,
    pub assert_eq: Option<assert_eq_opcode::Component>,
    pub assert_eq_imm: Option<assert_eq_opcode_imm::Component>,
    pub assert_eq_double_deref: Option<assert_eq_opcode_double_deref::Component>,
    pub blake: Option<blake_compress_opcode::Component>,
    pub call: Option<call_opcode_abs::Component>,
    pub call_rel_imm: Option<call_opcode_rel_imm::Component>,
    pub generic: Option<generic_opcode::Component>,
    pub jnz: Option<jnz_opcode_non_taken::Component>,
    pub jnz_taken: Option<jnz_opcode_taken::Component>,
    pub jump: Option<jump_opcode_abs::Component>,
    pub jump_double_deref: Option<jump_opcode_double_deref::Component>,
    pub jump_rel: Option<jump_opcode_rel::Component>,
    pub jump_rel_imm: Option<jump_opcode_rel_imm::Component>,
    pub mul: Option<mul_opcode::Component>,
    pub mul_small: Option<mul_opcode_small::Component>,
    pub qm31: Option<qm_31_add_mul_opcode::Component>,
    pub ret: Option<ret_opcode::Component>,
    pub verify_instruction: verify_instruction::Component,
    pub blake_round: Option<blake_round::Component>,
    pub blake_g: Option<blake_g::Component>,
    pub blake_sigma: Option<blake_round_sigma::Component>,
    pub triple_xor_32: Option<triple_xor_32::Component>,
    pub verify_bitwise_xor_12: Option<verify_bitwise_xor_12::Component>,
    pub add_mod_builtin: Option<add_mod_builtin::Component>,
    pub bitwise_builtin: Option<bitwise_builtin::Component>,
    pub mul_mod_builtin: Option<mul_mod_builtin::Component>,
    pub pedersen_builtin: Option<pedersen_builtin::Component>,
    pub poseidon_builtin: Option<poseidon_builtin::Component>,
    pub range_check_96_builtin: Option<range_check_builtin_bits_96::Component>,
    pub range_check_128_builtin: Option<range_check_builtin_bits_128::Component>,
    pub pedersen_context: PedersenContextComponents,
    pub poseidon_context: PoseidonContextComponents,
    pub memory_address_to_id: memory_address_to_id::Component,
    pub memory_id_to_value: (
        Vec<memory_id_to_big::BigComponent>,
        memory_id_to_big::SmallComponent,
    ),
    pub range_checks: RangeChecksComponents,
    pub verify_bitwise_xor_4: verify_bitwise_xor_4::Component,
    pub verify_bitwise_xor_7: verify_bitwise_xor_7::Component,
    pub verify_bitwise_xor_8: verify_bitwise_xor_8::Component,
    pub verify_bitwise_xor_9: verify_bitwise_xor_9::Component,
    // ...
}
impl CairoComponents {
    pub fn new(
        cairo_claim: &CairoClaim,
        interaction_elements: &CairoInteractionElements,
        interaction_claim: &CairoInteractionClaim,
        // Describes the structure of the preprocessed trace. Sensitive to order.
        preprocessed_column_ids: &[PreProcessedColumnId],
    ) -> Self {
        let tree_span_provider =
            &mut TraceLocationAllocator::new_with_preprocessed_columns(preprocessed_column_ids);

        let add = cairo_claim.add.map(|claim| {
            let interaction_claim = interaction_claim.add.unwrap();
            add_opcode::Component::new(
                tree_span_provider,
                add_opcode::Eval {
                    claim,
                    verify_instruction_lookup_elements: interaction_elements
                        .verify_instruction
                        .clone(),
                    memory_address_to_id_lookup_elements: interaction_elements
                        .memory_address_to_id
                        .clone(),
                    memory_id_to_big_lookup_elements: interaction_elements
                        .memory_id_to_value
                        .clone(),
                    opcodes_lookup_elements: interaction_elements.opcodes.clone(),
                },
                interaction_claim.claimed_sum,
            )
        });
        let add_small = cairo_claim.add_small.map(|claim| {
            let interaction_claim = interaction_claim.add_small.unwrap();
            add_opcode_small::Component::new(
                tree_span_provider,
                add_opcode_small::Eval {
                    claim,
                    verify_instruction_lookup_elements: interaction_elements
                        .verify_instruction
                        .clone(),
                    memory_address_to_id_lookup_elements: interaction_elements
                        .memory_address_to_id
                        .clone(),
                    memory_id_to_big_lookup_elements: interaction_elements
                        .memory_id_to_value
                        .clone(),
                    opcodes_lookup_elements: interaction_elements.opcodes.clone(),
                },
                interaction_claim.claimed_sum,
            )
        });
        let add_ap = cairo_claim.add_ap.map(|claim| {
            let interaction_claim = interaction_claim.add_ap.unwrap();
            add_ap_opcode::Component::new(
                tree_span_provider,
                add_ap_opcode::Eval {
                    claim,
                    verify_instruction_lookup_elements: interaction_elements
                        .verify_instruction
                        .clone(),
                    memory_address_to_id_lookup_elements: interaction_elements
                        .memory_address_to_id
                        .clone(),
                    memory_id_to_big_lookup_elements: interaction_elements
                        .memory_id_to_value
                        .clone(),
                    opcodes_lookup_elements: interaction_elements.opcodes.clone(),
                    range_check_18_lookup_elements: interaction_elements.range_checks.rc_18.clone(),
                    range_check_11_lookup_elements: interaction_elements.range_checks.rc_11.clone(),
                },
                interaction_claim.claimed_sum,
            )
        });
        let assert_eq = cairo_claim.assert_eq.map(|claim| {
            let interaction_claim = interaction_claim.assert_eq.unwrap();
            assert_eq_opcode::Component::new(
                tree_span_provider,
                assert_eq_opcode::Eval {
                    claim,
                    verify_instruction_lookup_elements: interaction_elements
                        .verify_instruction
                        .clone(),
                    memory_address_to_id_lookup_elements: interaction_elements
                        .memory_address_to_id
                        .clone(),
                    opcodes_lookup_elements: interaction_elements.opcodes.clone(),
                },
                interaction_claim.claimed_sum,
            )
        });
        let assert_eq_imm = cairo_claim.assert_eq_imm.map(|claim| {
            let interaction_claim = interaction_claim.assert_eq_imm.unwrap();
            assert_eq_opcode_imm::Component::new(
                tree_span_provider,
                assert_eq_opcode_imm::Eval {
                    claim,
                    verify_instruction_lookup_elements: interaction_elements
                        .verify_instruction
                        .clone(),
                    memory_address_to_id_lookup_elements: interaction_elements
                        .memory_address_to_id
                        .clone(),
                    opcodes_lookup_elements: interaction_elements.opcodes.clone(),
                },
                interaction_claim.claimed_sum,
            )
        });
        let assert_eq_double_deref = cairo_claim.assert_eq_double_deref.map(|claim| {
            let interaction_claim = interaction_claim.assert_eq_double_deref.unwrap();
            assert_eq_opcode_double_deref::Component::new(
                tree_span_provider,
                assert_eq_opcode_double_deref::Eval {
                    claim,
                    verify_instruction_lookup_elements: interaction_elements
                        .verify_instruction
                        .clone(),
                    memory_address_to_id_lookup_elements: interaction_elements
                        .memory_address_to_id
                        .clone(),
                    memory_id_to_big_lookup_elements: interaction_elements
                        .memory_id_to_value
                        .clone(),
                    opcodes_lookup_elements: interaction_elements.opcodes.clone(),
                },
                interaction_claim.claimed_sum,
            )
        });
        let blake = cairo_claim.blake.map(|claim| {
            let interaction_claim = interaction_claim.blake.unwrap();
            blake_compress_opcode::Component::new(
                tree_span_provider,
                blake_compress_opcode::Eval {
                    claim,
                    verify_instruction_lookup_elements: interaction_elements
                        .verify_instruction
                        .clone(),
                    memory_address_to_id_lookup_elements: interaction_elements
                        .memory_address_to_id
                        .clone(),
                    memory_id_to_big_lookup_elements: interaction_elements
                        .memory_id_to_value
                        .clone(),
                    range_check_7_2_5_lookup_elements: interaction_elements
                        .range_checks
                        .rc_7_2_5
                        .clone(),
                    verify_bitwise_xor_8_lookup_elements: interaction_elements
                        .verify_bitwise_xor_8
                        .clone(),
                    blake_round_lookup_elements: interaction_elements.blake_round.clone(),
                    triple_xor_32_lookup_elements: interaction_elements.triple_xor_32.clone(),
                    opcodes_lookup_elements: interaction_elements.opcodes.clone(),
                },
                interaction_claim.claimed_sum,
            )
        });
        let call = cairo_claim.call.map(|claim| {
            let interaction_claim = interaction_claim.call.unwrap();
            call_opcode_abs::Component::new(
                tree_span_provider,
                call_opcode_abs::Eval {
                    claim,
                    verify_instruction_lookup_elements: interaction_elements
                        .verify_instruction
                        .clone(),
                    memory_address_to_id_lookup_elements: interaction_elements
                        .memory_address_to_id
                        .clone(),
                    memory_id_to_big_lookup_elements: interaction_elements
                        .memory_id_to_value
                        .clone(),
                    opcodes_lookup_elements: interaction_elements.opcodes.clone(),
                },
                interaction_claim.claimed_sum,
            )
        });
        let call_rel_imm = cairo_claim.call_rel_imm.map(|claim| {
            let interaction_claim = interaction_claim.call_rel_imm.unwrap();
            call_opcode_rel_imm::Component::new(
                tree_span_provider,
                call_opcode_rel_imm::Eval {
                    claim,
                    verify_instruction_lookup_elements: interaction_elements
                        .verify_instruction
                        .clone(),
                    memory_address_to_id_lookup_elements: interaction_elements
                        .memory_address_to_id
                        .clone(),
                    memory_id_to_big_lookup_elements: interaction_elements
                        .memory_id_to_value
                        .clone(),
                    opcodes_lookup_elements: interaction_elements.opcodes.clone(),
                },
                interaction_claim.claimed_sum,
            )
        });
        let generic = cairo_claim.generic.map(|claim| {
            let interaction_claim = interaction_claim.generic.unwrap();
            generic_opcode::Component::new(
                tree_span_provider,
                generic_opcode::Eval {
                    claim,
                    verify_instruction_lookup_elements: interaction_elements
                        .verify_instruction
                        .clone(),
                    memory_address_to_id_lookup_elements: interaction_elements
                        .memory_address_to_id
                        .clone(),
                    memory_id_to_big_lookup_elements: interaction_elements
                        .memory_id_to_value
                        .clone(),
                    range_check_9_9_lookup_elements: interaction_elements
                        .range_checks
                        .rc_9_9
                        .clone(),
                    range_check_9_9_b_lookup_elements: interaction_elements
                        .range_checks
                        .rc_9_9_b
                        .clone(),
                    range_check_9_9_c_lookup_elements: interaction_elements
                        .range_checks
                        .rc_9_9_c
                        .clone(),
                    range_check_9_9_d_lookup_elements: interaction_elements
                        .range_checks
                        .rc_9_9_d
                        .clone(),
                    range_check_9_9_e_lookup_elements: interaction_elements
                        .range_checks
                        .rc_9_9_e
                        .clone(),
                    range_check_9_9_f_lookup_elements: interaction_elements
                        .range_checks
                        .rc_9_9_f
                        .clone(),
                    range_check_9_9_g_lookup_elements: interaction_elements
                        .range_checks
                        .rc_9_9_g
                        .clone(),
                    range_check_9_9_h_lookup_elements: interaction_elements
                        .range_checks
                        .rc_9_9_h
                        .clone(),
                    range_check_20_lookup_elements: interaction_elements.range_checks.rc_20.clone(),
                    range_check_20_b_lookup_elements: interaction_elements
                        .range_checks
                        .rc_20_b
                        .clone(),
                    range_check_20_c_lookup_elements: interaction_elements
                        .range_checks
                        .rc_20_c
                        .clone(),
                    range_check_20_d_lookup_elements: interaction_elements
                        .range_checks
                        .rc_20_d
                        .clone(),
                    range_check_20_e_lookup_elements: interaction_elements
                        .range_checks
                        .rc_20_e
                        .clone(),
                    range_check_20_f_lookup_elements: interaction_elements
                        .range_checks
                        .rc_20_f
                        .clone(),
                    range_check_20_g_lookup_elements: interaction_elements
                        .range_checks
                        .rc_20_g
                        .clone(),
                    range_check_20_h_lookup_elements: interaction_elements
                        .range_checks
                        .rc_20_h
                        .clone(),
                    range_check_18_lookup_elements: interaction_elements.range_checks.rc_18.clone(),
                    range_check_11_lookup_elements: interaction_elements.range_checks.rc_11.clone(),
                    opcodes_lookup_elements: interaction_elements.opcodes.clone(),
                },
                interaction_claim.claimed_sum,
            )
        });
        let jnz = cairo_claim.jnz.map(|claim| {
            let interaction_claim = interaction_claim.jnz.unwrap();
            jnz_opcode_non_taken::Component::new(
                tree_span_provider,
                jnz_opcode_non_taken::Eval {
                    claim,
                    verify_instruction_lookup_elements: interaction_elements
                        .verify_instruction
                        .clone(),
                    memory_address_to_id_lookup_elements: interaction_elements
                        .memory_address_to_id
                        .clone(),
                    memory_id_to_big_lookup_elements: interaction_elements
                        .memory_id_to_value
                        .clone(),
                    opcodes_lookup_elements: interaction_elements.opcodes.clone(),
                },
                interaction_claim.claimed_sum,
            )
        });
        let jnz_taken = cairo_claim.jnz_taken.map(|claim| {
            let interaction_claim = interaction_claim.jnz_taken.unwrap();
            jnz_opcode_taken::Component::new(
                tree_span_provider,
                jnz_opcode_taken::Eval {
                    claim,
                    verify_instruction_lookup_elements: interaction_elements
                        .verify_instruction
                        .clone(),
                    memory_address_to_id_lookup_elements: interaction_elements
                        .memory_address_to_id
                        .clone(),
                    memory_id_to_big_lookup_elements: interaction_elements
                        .memory_id_to_value
                        .clone(),
                    opcodes_lookup_elements: interaction_elements.opcodes.clone(),
                },
                interaction_claim.claimed_sum,
            )
        });
        let jump = cairo_claim.jump.map(|claim| {
            let interaction_claim = interaction_claim.jump.unwrap();
            jump_opcode_abs::Component::new(
                tree_span_provider,
                jump_opcode_abs::Eval {
                    claim,
                    verify_instruction_lookup_elements: interaction_elements
                        .verify_instruction
                        .clone(),
                    memory_address_to_id_lookup_elements: interaction_elements
                        .memory_address_to_id
                        .clone(),
                    memory_id_to_big_lookup_elements: interaction_elements
                        .memory_id_to_value
                        .clone(),
                    opcodes_lookup_elements: interaction_elements.opcodes.clone(),
                },
                interaction_claim.claimed_sum,
            )
        });
        let jump_double_deref = cairo_claim.jump_double_deref.map(|claim| {
            let interaction_claim = interaction_claim.jump_double_deref.unwrap();
            jump_opcode_double_deref::Component::new(
                tree_span_provider,
                jump_opcode_double_deref::Eval {
                    claim,
                    verify_instruction_lookup_elements: interaction_elements
                        .verify_instruction
                        .clone(),
                    memory_address_to_id_lookup_elements: interaction_elements
                        .memory_address_to_id
                        .clone(),
                    memory_id_to_big_lookup_elements: interaction_elements
                        .memory_id_to_value
                        .clone(),
                    opcodes_lookup_elements: interaction_elements.opcodes.clone(),
                },
                interaction_claim.claimed_sum,
            )
        });
        let jump_rel = cairo_claim.jump_rel.map(|claim| {
            let interaction_claim = interaction_claim.jump_rel.unwrap();
            jump_opcode_rel::Component::new(
                tree_span_provider,
                jump_opcode_rel::Eval {
                    claim,
                    verify_instruction_lookup_elements: interaction_elements
                        .verify_instruction
                        .clone(),
                    memory_address_to_id_lookup_elements: interaction_elements
                        .memory_address_to_id
                        .clone(),
                    memory_id_to_big_lookup_elements: interaction_elements
                        .memory_id_to_value
                        .clone(),
                    opcodes_lookup_elements: interaction_elements.opcodes.clone(),
                },
                interaction_claim.claimed_sum,
            )
        });
        let jump_rel_imm = cairo_claim.jump_rel_imm.map(|claim| {
            let interaction_claim = interaction_claim.jump_rel_imm.unwrap();
            jump_opcode_rel_imm::Component::new(
                tree_span_provider,
                jump_opcode_rel_imm::Eval {
                    claim,
                    verify_instruction_lookup_elements: interaction_elements
                        .verify_instruction
                        .clone(),
                    memory_address_to_id_lookup_elements: interaction_elements
                        .memory_address_to_id
                        .clone(),
                    memory_id_to_big_lookup_elements: interaction_elements
                        .memory_id_to_value
                        .clone(),
                    opcodes_lookup_elements: interaction_elements.opcodes.clone(),
                },
                interaction_claim.claimed_sum,
            )
        });
        let mul = cairo_claim.mul.map(|claim| {
            let interaction_claim = interaction_claim.mul.unwrap();
            mul_opcode::Component::new(
                tree_span_provider,
                mul_opcode::Eval {
                    claim,
                    verify_instruction_lookup_elements: interaction_elements
                        .verify_instruction
                        .clone(),
                    memory_address_to_id_lookup_elements: interaction_elements
                        .memory_address_to_id
                        .clone(),
                    memory_id_to_big_lookup_elements: interaction_elements
                        .memory_id_to_value
                        .clone(),
                    range_check_20_lookup_elements: interaction_elements.range_checks.rc_20.clone(),
                    range_check_20_b_lookup_elements: interaction_elements
                        .range_checks
                        .rc_20_b
                        .clone(),
                    range_check_20_c_lookup_elements: interaction_elements
                        .range_checks
                        .rc_20_c
                        .clone(),
                    range_check_20_d_lookup_elements: interaction_elements
                        .range_checks
                        .rc_20_d
                        .clone(),
                    range_check_20_e_lookup_elements: interaction_elements
                        .range_checks
                        .rc_20_e
                        .clone(),
                    range_check_20_f_lookup_elements: interaction_elements
                        .range_checks
                        .rc_20_f
                        .clone(),
                    range_check_20_g_lookup_elements: interaction_elements
                        .range_checks
                        .rc_20_g
                        .clone(),
                    range_check_20_h_lookup_elements: interaction_elements
                        .range_checks
                        .rc_20_h
                        .clone(),
                    opcodes_lookup_elements: interaction_elements.opcodes.clone(),
                },
                interaction_claim.claimed_sum,
            )
        });
        let mul_small = cairo_claim.mul_small.map(|claim| {
            let interaction_claim = interaction_claim.mul_small.unwrap();
            mul_opcode_small::Component::new(
                tree_span_provider,
                mul_opcode_small::Eval {
                    claim,
                    verify_instruction_lookup_elements: interaction_elements
                        .verify_instruction
                        .clone(),
                    memory_address_to_id_lookup_elements: interaction_elements
                        .memory_address_to_id
                        .clone(),
                    memory_id_to_big_lookup_elements: interaction_elements
                        .memory_id_to_value
                        .clone(),
                    range_check_11_lookup_elements: interaction_elements.range_checks.rc_11.clone(),
                    opcodes_lookup_elements: interaction_elements.opcodes.clone(),
                },
                interaction_claim.claimed_sum,
            )
        });
        let qm31 = cairo_claim.qm31.map(|claim| {
            let interaction_claim = interaction_claim.qm31.unwrap();
            qm_31_add_mul_opcode::Component::new(
                tree_span_provider,
                qm_31_add_mul_opcode::Eval {
                    claim,
                    verify_instruction_lookup_elements: interaction_elements
                        .verify_instruction
                        .clone(),
                    memory_address_to_id_lookup_elements: interaction_elements
                        .memory_address_to_id
                        .clone(),
                    memory_id_to_big_lookup_elements: interaction_elements
                        .memory_id_to_value
                        .clone(),
                    range_check_4_4_4_4_lookup_elements: interaction_elements
                        .range_checks
                        .rc_4_4_4_4
                        .clone(),
                    opcodes_lookup_elements: interaction_elements.opcodes.clone(),
                },
                interaction_claim.claimed_sum,
            )
        });
        let ret = cairo_claim.ret.map(|claim| {
            let interaction_claim = interaction_claim.ret.unwrap();
            ret_opcode::Component::new(
                tree_span_provider,
                ret_opcode::Eval {
                    claim,
                    verify_instruction_lookup_elements: interaction_elements
                        .verify_instruction
                        .clone(),
                    memory_address_to_id_lookup_elements: interaction_elements
                        .memory_address_to_id
                        .clone(),
                    memory_id_to_big_lookup_elements: interaction_elements
                        .memory_id_to_value
                        .clone(),
                    opcodes_lookup_elements: interaction_elements.opcodes.clone(),
                },
                interaction_claim.claimed_sum,
            )
        });

        let verify_instruction_component = verify_instruction::Component::new(
            tree_span_provider,
            verify_instruction::Eval {
                claim: cairo_claim.verify_instruction,
                memory_address_to_id_lookup_elements: interaction_elements
                    .memory_address_to_id
                    .clone(),
                verify_instruction_lookup_elements: interaction_elements.verify_instruction.clone(),
                memory_id_to_big_lookup_elements: interaction_elements.memory_id_to_value.clone(),
                range_check_4_3_lookup_elements: interaction_elements.range_checks.rc_4_3.clone(),
                range_check_7_2_5_lookup_elements: interaction_elements
                    .range_checks
                    .rc_7_2_5
                    .clone(),
            },
            interaction_claim.verify_instruction.claimed_sum,
        );

        let blake_round_component = cairo_claim.blake_round.map(|claim| {
            let interaction_claim = interaction_claim.blake_round.unwrap();
            blake_round::Component::new(
                tree_span_provider,
                blake_round::Eval {
                    claim,
                    blake_g_lookup_elements: interaction_elements.blake_g.clone(),
                    blake_round_lookup_elements: interaction_elements.blake_round.clone(),
                    blake_round_sigma_lookup_elements: interaction_elements.blake_sigma.clone(),
                    memory_address_to_id_lookup_elements: interaction_elements
                        .memory_address_to_id
                        .clone(),
                    memory_id_to_big_lookup_elements: interaction_elements
                        .memory_id_to_value
                        .clone(),
                    range_check_7_2_5_lookup_elements: interaction_elements
                        .range_checks
                        .rc_7_2_5
                        .clone(),
                },
                interaction_claim.claimed_sum,
            )
        });
        let blake_g_component = cairo_claim.blake_g.map(|claim| {
            let interaction_claim = interaction_claim.blake_g.unwrap();
            blake_g::Component::new(
                tree_span_provider,
                blake_g::Eval {
                    claim,
                    blake_g_lookup_elements: interaction_elements.blake_g.clone(),
                    verify_bitwise_xor_12_lookup_elements: interaction_elements
                        .verify_bitwise_xor_12
                        .clone(),
                    verify_bitwise_xor_4_lookup_elements: interaction_elements
                        .verify_bitwise_xor_4
                        .clone(),
                    verify_bitwise_xor_7_lookup_elements: interaction_elements
                        .verify_bitwise_xor_7
                        .clone(),
                    verify_bitwise_xor_8_lookup_elements: interaction_elements
                        .verify_bitwise_xor_8
                        .clone(),
                    verify_bitwise_xor_8_b_lookup_elements: interaction_elements
                        .verify_bitwise_xor_8_b
                        .clone(),
                    verify_bitwise_xor_9_lookup_elements: interaction_elements
                        .verify_bitwise_xor_9
                        .clone(),
                },
                interaction_claim.claimed_sum,
            )
        });
        let blake_sigma_component = cairo_claim.blake_sigma.map(|claim| {
            let interaction_claim = interaction_claim.blake_sigma.unwrap();
            blake_round_sigma::Component::new(
                tree_span_provider,
                blake_round_sigma::Eval {
                    claim,
                    blake_round_sigma_lookup_elements: interaction_elements.blake_sigma.clone(),
                },
                interaction_claim.claimed_sum,
            )
        });
        let triple_xor_32_component = cairo_claim.triple_xor_32.map(|claim| {
            let interaction_claim = interaction_claim.triple_xor_32.unwrap();
            triple_xor_32::Component::new(
                tree_span_provider,
                triple_xor_32::Eval {
                    claim,
                    triple_xor_32_lookup_elements: interaction_elements.triple_xor_32.clone(),
                    verify_bitwise_xor_8_lookup_elements: interaction_elements
                        .verify_bitwise_xor_8
                        .clone(),
                    verify_bitwise_xor_8_b_lookup_elements: interaction_elements
                        .verify_bitwise_xor_8_b
                        .clone(),
                },
                interaction_claim.claimed_sum,
            )
        });
        let verify_bitwise_xor_12_component = cairo_claim.verify_bitwise_xor_12.map(|claim| {
            let interaction_claim = interaction_claim.verify_bitwise_xor_12.unwrap();
            verify_bitwise_xor_12::Component::new(
                tree_span_provider,
                verify_bitwise_xor_12::Eval {
                    claim,
                    verify_bitwise_xor_12_lookup_elements: interaction_elements
                        .verify_bitwise_xor_12
                        .clone(),
                },
                interaction_claim.claimed_sum,
            )
        });
        let add_mod_builtin_component = cairo_claim.add_mod_builtin.map(|claim| {
            let interaction_claim = interaction_claim.add_mod_builtin.unwrap();
            add_mod_builtin::Component::new(
                tree_span_provider,
                add_mod_builtin::Eval {
                    claim,
                    memory_address_to_id_lookup_elements: interaction_elements
                        .memory_address_to_id
                        .clone(),
                    memory_id_to_big_lookup_elements: interaction_elements
                        .memory_id_to_value
                        .clone(),
                },
                interaction_claim.claimed_sum,
            )
        });
        let bitwise_builtin_component = cairo_claim.bitwise_builtin.map(|claim| {
            let interaction_claim = interaction_claim.bitwise_builtin.unwrap();
            bitwise_builtin::Component::new(
                tree_span_provider,
                bitwise_builtin::Eval {
                    claim,
                    memory_address_to_id_lookup_elements: interaction_elements
                        .memory_address_to_id
                        .clone(),
                    memory_id_to_big_lookup_elements: interaction_elements
                        .memory_id_to_value
                        .clone(),
                    verify_bitwise_xor_9_lookup_elements: interaction_elements
                        .verify_bitwise_xor_9
                        .clone(),
                    verify_bitwise_xor_8_lookup_elements: interaction_elements
                        .verify_bitwise_xor_8
                        .clone(),
                },
                interaction_claim.claimed_sum,
            )
        });
        let mul_mod_builtin_component = cairo_claim.mul_mod_builtin.map(|claim| {
            let interaction_claim = interaction_claim.mul_mod_builtin.unwrap();
            mul_mod_builtin::Component::new(
                tree_span_provider,
                mul_mod_builtin::Eval {
                    claim,
                    memory_address_to_id_lookup_elements: interaction_elements
                        .memory_address_to_id
                        .clone(),
                    memory_id_to_big_lookup_elements: interaction_elements
                        .memory_id_to_value
                        .clone(),
                    range_check_12_lookup_elements: interaction_elements.range_checks.rc_12.clone(),
                    range_check_18_lookup_elements: interaction_elements.range_checks.rc_18.clone(),
                    range_check_3_6_6_3_lookup_elements: interaction_elements
                        .range_checks
                        .rc_3_6_6_3
                        .clone(),
                },
                interaction_claim.claimed_sum,
            )
        });
        let pedersen_builtin_component = cairo_claim.pedersen_builtin.map(|claim| {
            let interaction_claim = interaction_claim.pedersen_builtin.unwrap();
            pedersen_builtin::Component::new(
                tree_span_provider,
                pedersen_builtin::Eval {
                    claim,
                    memory_address_to_id_lookup_elements: interaction_elements
                        .memory_address_to_id
                        .clone(),
                    memory_id_to_big_lookup_elements: interaction_elements
                        .memory_id_to_value
                        .clone(),
                    partial_ec_mul_lookup_elements: interaction_elements.partial_ec_mul.clone(),
                    pedersen_points_table_lookup_elements: interaction_elements
                        .pedersen_points_table
                        .clone(),
                    range_check_5_4_lookup_elements: interaction_elements
                        .range_checks
                        .rc_5_4
                        .clone(),
                    range_check_8_lookup_elements: interaction_elements.range_checks.rc_8.clone(),
                },
                interaction_claim.claimed_sum,
            )
        });
        let poseidon_builtin_component = cairo_claim.poseidon_builtin.map(|claim| {
            let interaction_claim = interaction_claim.poseidon_builtin.unwrap();
            poseidon_builtin::Component::new(
                tree_span_provider,
                poseidon_builtin::Eval {
                    claim,
                    memory_address_to_id_lookup_elements: interaction_elements
                        .memory_address_to_id
                        .clone(),
                    poseidon_aggregator_lookup_elements: interaction_elements
                        .poseidon_aggregator
                        .clone(),
                },
                interaction_claim.claimed_sum,
            )
        });
        let range_check_96_builtin_component = cairo_claim.range_check_96_builtin.map(|claim| {
            let interaction_claim = interaction_claim.range_check_96_builtin.unwrap();
            range_check_builtin_bits_96::Component::new(
                tree_span_provider,
                range_check_builtin_bits_96::Eval {
                    claim,
                    memory_address_to_id_lookup_elements: interaction_elements
                        .memory_address_to_id
                        .clone(),
                    memory_id_to_big_lookup_elements: interaction_elements
                        .memory_id_to_value
                        .clone(),
                    range_check_6_lookup_elements: interaction_elements.range_checks.rc_6.clone(),
                },
                interaction_claim.claimed_sum,
            )
        });
        let range_check_128_builtin_component = cairo_claim.range_check_128_builtin.map(|claim| {
            let interaction_claim = interaction_claim.range_check_128_builtin.unwrap();
            range_check_builtin_bits_128::Component::new(
                tree_span_provider,
                range_check_builtin_bits_128::Eval {
                    claim,
                    memory_address_to_id_lookup_elements: interaction_elements
                        .memory_address_to_id
                        .clone(),
                    memory_id_to_big_lookup_elements: interaction_elements
                        .memory_id_to_value
                        .clone(),
                },
                interaction_claim.claimed_sum,
            )
        });
        let pedersen_context = PedersenContextComponents::new(
            tree_span_provider,
            &cairo_claim.pedersen_context,
            interaction_elements,
            &interaction_claim.pedersen_context,
        );
        let poseidon_context = PoseidonContextComponents::new(
            tree_span_provider,
            &cairo_claim.poseidon_context,
            interaction_elements,
            &interaction_claim.poseidon_context,
        );
        let memory_address_to_id_component = memory_address_to_id::Component::new(
            tree_span_provider,
            memory_address_to_id::Eval::new(
                cairo_claim.memory_address_to_id.clone(),
                interaction_elements.memory_address_to_id.clone(),
            ),
            interaction_claim.memory_address_to_id.clone().claimed_sum,
        );

        let memory_id_to_value_components = memory_id_to_big::big_components_from_claim(
            &cairo_claim.memory_id_to_value.big_log_sizes,
            &interaction_claim.memory_id_to_value.big_claimed_sums,
            &interaction_elements.memory_id_to_value,
            &interaction_elements.range_checks.rc_9_9,
            &interaction_elements.range_checks.rc_9_9_b,
            &interaction_elements.range_checks.rc_9_9_c,
            &interaction_elements.range_checks.rc_9_9_d,
            &interaction_elements.range_checks.rc_9_9_e,
            &interaction_elements.range_checks.rc_9_9_f,
            &interaction_elements.range_checks.rc_9_9_g,
            &interaction_elements.range_checks.rc_9_9_h,
            tree_span_provider,
        );
        let small_memory_id_to_value_component = memory_id_to_big::SmallComponent::new(
            tree_span_provider,
            memory_id_to_big::SmallEval::new(
                cairo_claim.memory_id_to_value.clone(),
                interaction_elements.memory_id_to_value.clone(),
                interaction_elements.range_checks.rc_9_9.clone(),
                interaction_elements.range_checks.rc_9_9_b.clone(),
                interaction_elements.range_checks.rc_9_9_c.clone(),
                interaction_elements.range_checks.rc_9_9_d.clone(),
            ),
            interaction_claim
                .memory_id_to_value
                .clone()
                .small_claimed_sum,
        );
        let range_checks_component = RangeChecksComponents::new(
            tree_span_provider,
            &interaction_elements.range_checks,
            &interaction_claim.range_checks,
        );
        let verify_bitwise_xor_4_component = verify_bitwise_xor_4::Component::new(
            tree_span_provider,
            verify_bitwise_xor_4::Eval {
                claim: cairo_claim.verify_bitwise_xor_4,
                verify_bitwise_xor_4_lookup_elements: interaction_elements
                    .verify_bitwise_xor_4
                    .clone(),
            },
            interaction_claim.verify_bitwise_xor_4.claimed_sum,
        );
        let verify_bitwise_xor_7_component = verify_bitwise_xor_7::Component::new(
            tree_span_provider,
            verify_bitwise_xor_7::Eval {
                claim: cairo_claim.verify_bitwise_xor_7,
                verify_bitwise_xor_7_lookup_elements: interaction_elements
                    .verify_bitwise_xor_7
                    .clone(),
            },
            interaction_claim.verify_bitwise_xor_7.claimed_sum,
        );
        let verify_bitwise_xor_8_component = verify_bitwise_xor_8::Component::new(
            tree_span_provider,
            verify_bitwise_xor_8::Eval {
                claim: cairo_claim.verify_bitwise_xor_8,
                verify_bitwise_xor_8_lookup_elements: interaction_elements
                    .verify_bitwise_xor_8
                    .clone(),
                verify_bitwise_xor_8_b_lookup_elements: interaction_elements
                    .verify_bitwise_xor_8_b
                    .clone(),
            },
            interaction_claim.verify_bitwise_xor_8.claimed_sum,
        );
        let verify_bitwise_xor_9_component = verify_bitwise_xor_9::Component::new(
            tree_span_provider,
            verify_bitwise_xor_9::Eval {
                claim: cairo_claim.verify_bitwise_xor_9,
                verify_bitwise_xor_9_lookup_elements: interaction_elements
                    .verify_bitwise_xor_9
                    .clone(),
            },
            interaction_claim.verify_bitwise_xor_9.claimed_sum,
        );
        Self {
            add,
            add_small,
            add_ap,
            assert_eq,
            assert_eq_imm,
            assert_eq_double_deref,
            blake,
            call,
            call_rel_imm,
            generic,
            jnz,
            jnz_taken,
            jump,
            jump_double_deref,
            jump_rel,
            jump_rel_imm,
            mul,
            mul_small,
            qm31,
            ret,
            verify_instruction: verify_instruction_component,
            blake_round: blake_round_component,
            blake_g: blake_g_component,
            blake_sigma: blake_sigma_component,
            triple_xor_32: triple_xor_32_component,
            verify_bitwise_xor_12: verify_bitwise_xor_12_component,
            add_mod_builtin: add_mod_builtin_component,
            bitwise_builtin: bitwise_builtin_component,
            mul_mod_builtin: mul_mod_builtin_component,
            pedersen_builtin: pedersen_builtin_component,
            poseidon_builtin: poseidon_builtin_component,
            range_check_96_builtin: range_check_96_builtin_component,
            range_check_128_builtin: range_check_128_builtin_component,
            pedersen_context,
            poseidon_context,
            memory_address_to_id: memory_address_to_id_component,
            memory_id_to_value: (
                memory_id_to_value_components,
                small_memory_id_to_value_component,
            ),
            range_checks: range_checks_component,
            verify_bitwise_xor_4: verify_bitwise_xor_4_component,
            verify_bitwise_xor_7: verify_bitwise_xor_7_component,
            verify_bitwise_xor_8: verify_bitwise_xor_8_component,
            verify_bitwise_xor_9: verify_bitwise_xor_9_component,
        }
    }

    pub fn provers(&self) -> Vec<&dyn ComponentProver<SimdBackend>> {
        let mut provers = Vec::new();

        self.add
            .as_ref()
            .inspect(|c| provers.push(*c as &dyn ComponentProver<SimdBackend>));
        self.add_small
            .as_ref()
            .inspect(|c| provers.push(*c as &dyn ComponentProver<SimdBackend>));
        self.add_ap
            .as_ref()
            .inspect(|c| provers.push(*c as &dyn ComponentProver<SimdBackend>));
        self.assert_eq
            .as_ref()
            .inspect(|c| provers.push(*c as &dyn ComponentProver<SimdBackend>));
        self.assert_eq_imm
            .as_ref()
            .inspect(|c| provers.push(*c as &dyn ComponentProver<SimdBackend>));
        self.assert_eq_double_deref
            .as_ref()
            .inspect(|c| provers.push(*c as &dyn ComponentProver<SimdBackend>));
        self.blake
            .as_ref()
            .inspect(|c| provers.push(*c as &dyn ComponentProver<SimdBackend>));
        self.call
            .as_ref()
            .inspect(|c| provers.push(*c as &dyn ComponentProver<SimdBackend>));
        self.call_rel_imm
            .as_ref()
            .inspect(|c| provers.push(*c as &dyn ComponentProver<SimdBackend>));
        self.generic
            .as_ref()
            .inspect(|c| provers.push(*c as &dyn ComponentProver<SimdBackend>));
        self.jnz
            .as_ref()
            .inspect(|c| provers.push(*c as &dyn ComponentProver<SimdBackend>));
        self.jnz_taken
            .as_ref()
            .inspect(|c| provers.push(*c as &dyn ComponentProver<SimdBackend>));
        self.jump
            .as_ref()
            .inspect(|c| provers.push(*c as &dyn ComponentProver<SimdBackend>));
        self.jump_double_deref
            .as_ref()
            .inspect(|c| provers.push(*c as &dyn ComponentProver<SimdBackend>));
        self.jump_rel
            .as_ref()
            .inspect(|c| provers.push(*c as &dyn ComponentProver<SimdBackend>));
        self.jump_rel_imm
            .as_ref()
            .inspect(|c| provers.push(*c as &dyn ComponentProver<SimdBackend>));
        self.mul
            .as_ref()
            .inspect(|c| provers.push(*c as &dyn ComponentProver<SimdBackend>));
        self.mul_small
            .as_ref()
            .inspect(|c| provers.push(*c as &dyn ComponentProver<SimdBackend>));
        self.qm31
            .as_ref()
            .inspect(|c| provers.push(*c as &dyn ComponentProver<SimdBackend>));
        self.ret
            .as_ref()
            .inspect(|c| provers.push(*c as &dyn ComponentProver<SimdBackend>));
        provers.push(&self.verify_instruction as &dyn ComponentProver<SimdBackend>);
        self.blake_round
            .as_ref()
            .inspect(|c| provers.push(*c as &dyn ComponentProver<SimdBackend>));
        self.blake_g
            .as_ref()
            .inspect(|c| provers.push(*c as &dyn ComponentProver<SimdBackend>));
        self.blake_sigma
            .as_ref()
            .inspect(|c| provers.push(*c as &dyn ComponentProver<SimdBackend>));
        self.triple_xor_32
            .as_ref()
            .inspect(|c| provers.push(*c as &dyn ComponentProver<SimdBackend>));
        self.verify_bitwise_xor_12
            .as_ref()
            .inspect(|c| provers.push(*c as &dyn ComponentProver<SimdBackend>));
        self.add_mod_builtin
            .as_ref()
            .inspect(|c| provers.push(*c as &dyn ComponentProver<SimdBackend>));
        self.bitwise_builtin
            .as_ref()
            .inspect(|c| provers.push(*c as &dyn ComponentProver<SimdBackend>));
        self.mul_mod_builtin
            .as_ref()
            .inspect(|c| provers.push(*c as &dyn ComponentProver<SimdBackend>));
        self.pedersen_builtin
            .as_ref()
            .inspect(|c| provers.push(*c as &dyn ComponentProver<SimdBackend>));
        self.poseidon_builtin
            .as_ref()
            .inspect(|c| provers.push(*c as &dyn ComponentProver<SimdBackend>));
        self.range_check_96_builtin
            .as_ref()
            .inspect(|c| provers.push(*c as &dyn ComponentProver<SimdBackend>));
        self.range_check_128_builtin
            .as_ref()
            .inspect(|c| provers.push(*c as &dyn ComponentProver<SimdBackend>));
        provers.extend(self.pedersen_context.provers());
        provers.extend(self.poseidon_context.provers());
        provers.push(&self.memory_address_to_id as &dyn ComponentProver<SimdBackend>);
        provers.extend(
            self.memory_id_to_value
                .0
                .iter()
                .map(|component| component as &dyn ComponentProver<SimdBackend>),
<<<<<<< HEAD
            [&self.memory_id_to_value.1 as &dyn ComponentProver<SimdBackend>,],
            self.range_checks.provers(),
            [
                &self.verify_bitwise_xor_4 as &dyn ComponentProver<SimdBackend>,
                &self.verify_bitwise_xor_7 as &dyn ComponentProver<SimdBackend>,
                &self.verify_bitwise_xor_8 as &dyn ComponentProver<SimdBackend>,
                &self.verify_bitwise_xor_9 as &dyn ComponentProver<SimdBackend>,
            ]
        )
        .collect()
=======
        );
        provers.push(&self.memory_id_to_value.1 as &dyn ComponentProver<SimdBackend>);
        provers.extend(self.range_checks.provers());
        provers.push(&self.verify_bitwise_xor_4 as &dyn ComponentProver<SimdBackend>);
        provers.push(&self.verify_bitwise_xor_7 as &dyn ComponentProver<SimdBackend>);
        provers.push(&self.verify_bitwise_xor_8 as &dyn ComponentProver<SimdBackend>);
        provers.push(&self.verify_bitwise_xor_8_b as &dyn ComponentProver<SimdBackend>);
        provers.push(&self.verify_bitwise_xor_9 as &dyn ComponentProver<SimdBackend>);

        provers
>>>>>>> aaca820c
    }

    pub fn components(&self) -> Vec<&dyn Component> {
        self.provers()
            .into_iter()
            .map(|component| component as &dyn Component)
            .collect()
    }
}

impl std::fmt::Display for CairoComponents {
    fn fmt(&self, f: &mut std::fmt::Formatter<'_>) -> std::fmt::Result {
        writeln!(f, "CairoComponents")?;
        writeln!(
            f,
            "AddOpcode: {}",
            self.add
                .as_ref()
                .map(indented_component_display)
                .unwrap_or_default()
        )?;
        writeln!(
            f,
            "AddOpcodeSmall: {}",
            self.add_small
                .as_ref()
                .map(indented_component_display)
                .unwrap_or_default()
        )?;
        writeln!(
            f,
            "AddApOpcode: {}",
            self.add_ap
                .as_ref()
                .map(indented_component_display)
                .unwrap_or_default()
        )?;
        writeln!(
            f,
            "AssertEqOpcode: {}",
            self.assert_eq
                .as_ref()
                .map(indented_component_display)
                .unwrap_or_default()
        )?;
        writeln!(
            f,
            "AssertEqOpcodeImm: {}",
            self.assert_eq_imm
                .as_ref()
                .map(indented_component_display)
                .unwrap_or_default()
        )?;
        writeln!(
            f,
            "AssertEqOpcodeDoubleDeref: {}",
            self.assert_eq_double_deref
                .as_ref()
                .map(indented_component_display)
                .unwrap_or_default()
        )?;
        writeln!(
            f,
            "BlakeCompressOpcode: {}",
            self.blake
                .as_ref()
                .map(indented_component_display)
                .unwrap_or_default()
        )?;
        writeln!(
            f,
            "CallOpcodeAbs: {}",
            self.call
                .as_ref()
                .map(indented_component_display)
                .unwrap_or_default()
        )?;
        writeln!(
            f,
            "CallOpcodeRelImm: {}",
            self.call_rel_imm
                .as_ref()
                .map(indented_component_display)
                .unwrap_or_default()
        )?;
        writeln!(
            f,
            "GenericOpcode: {}",
            self.generic
                .as_ref()
                .map(indented_component_display)
                .unwrap_or_default()
        )?;
        writeln!(
            f,
            "JnzOpcodeNonTaken: {}",
            self.jnz
                .as_ref()
                .map(indented_component_display)
                .unwrap_or_default()
        )?;
        writeln!(
            f,
            "JnzOpcodeTaken: {}",
            self.jnz_taken
                .as_ref()
                .map(indented_component_display)
                .unwrap_or_default()
        )?;
        writeln!(
            f,
            "JumpOpcodeAbs: {}",
            self.jump
                .as_ref()
                .map(indented_component_display)
                .unwrap_or_default()
        )?;
        writeln!(
            f,
            "JumpOpcodeDoubleDeref: {}",
            self.jump_double_deref
                .as_ref()
                .map(indented_component_display)
                .unwrap_or_default()
        )?;
        writeln!(
            f,
            "JumpOpcodeRel: {}",
            self.jump_rel
                .as_ref()
                .map(indented_component_display)
                .unwrap_or_default()
        )?;
        writeln!(
            f,
            "JumpOpcodeRelImm: {}",
            self.jump_rel_imm
                .as_ref()
                .map(indented_component_display)
                .unwrap_or_default()
        )?;
        writeln!(
            f,
            "MulOpcode: {}",
            self.mul
                .as_ref()
                .map(indented_component_display)
                .unwrap_or_default()
        )?;
        writeln!(
            f,
            "MulOpcodeSmall: {}",
            self.mul_small
                .as_ref()
                .map(indented_component_display)
                .unwrap_or_default()
        )?;
        writeln!(
            f,
            "Qm31AddMulOpcode: {}",
            self.qm31
                .as_ref()
                .map(indented_component_display)
                .unwrap_or_default()
        )?;
        writeln!(
            f,
            "RetOpcode: {}",
            self.ret
                .as_ref()
                .map(indented_component_display)
                .unwrap_or_default()
        )?;
        writeln!(
            f,
            "VerifyInstruction: {}",
            indented_component_display(&self.verify_instruction)
        )?;
        writeln!(
            f,
            "BlakeRound: {}",
            self.blake_round
                .as_ref()
                .map(indented_component_display)
                .unwrap_or_default()
        )?;
        writeln!(
            f,
            "BlakeG: {}",
            self.blake_g
                .as_ref()
                .map(indented_component_display)
                .unwrap_or_default()
        )?;
        writeln!(
            f,
            "BlakeSigma: {}",
            self.blake_sigma
                .as_ref()
                .map(indented_component_display)
                .unwrap_or_default()
        )?;
        writeln!(
            f,
            "TripleXor32: {}",
            self.triple_xor_32
                .as_ref()
                .map(indented_component_display)
                .unwrap_or_default()
        )?;
        writeln!(
            f,
            "VerifyBitwiseXor12: {}",
            self.verify_bitwise_xor_12
                .as_ref()
                .map(indented_component_display)
                .unwrap_or_default()
        )?;
        writeln!(
            f,
            "AddModBuiltin: {}",
            self.add_mod_builtin
                .as_ref()
                .map(indented_component_display)
                .unwrap_or_default()
        )?;
        writeln!(
            f,
            "BitwiseBuiltin: {}",
            self.bitwise_builtin
                .as_ref()
                .map(indented_component_display)
                .unwrap_or_default()
        )?;
        writeln!(
            f,
            "MulModBuiltin: {}",
            self.mul_mod_builtin
                .as_ref()
                .map(indented_component_display)
                .unwrap_or_default()
        )?;
        writeln!(
            f,
            "PedersenBuiltin: {}",
            self.pedersen_builtin
                .as_ref()
                .map(indented_component_display)
                .unwrap_or_default()
        )?;
        writeln!(
            f,
            "PoseidonBuiltin: {}",
            self.poseidon_builtin
                .as_ref()
                .map(indented_component_display)
                .unwrap_or_default()
        )?;
        writeln!(
            f,
            "RangeCheck96Builtin: {}",
            self.range_check_96_builtin
                .as_ref()
                .map(indented_component_display)
                .unwrap_or_default()
        )?;
        writeln!(
            f,
            "RangeCheck128Builtin: {}",
            self.range_check_128_builtin
                .as_ref()
                .map(indented_component_display)
                .unwrap_or_default()
        )?;
        writeln!(f, "PedersenContext: {}", self.pedersen_context)?;
        writeln!(f, "PoseidonContext: {}", self.poseidon_context)?;
        writeln!(
            f,
            "MemoryAddressToId: {}",
            indented_component_display(&self.memory_address_to_id)
        )?;
        for component in &self.memory_id_to_value.0 {
            writeln!(
                f,
                "MemoryIdToValue: {}",
                indented_component_display(component)
            )?;
        }
        writeln!(
            f,
            "SmallMemoryIdToValue: {}",
            indented_component_display(&self.memory_id_to_value.1)
        )?;
        writeln!(f, "RangeChecks: {}", self.range_checks)?;
        writeln!(
            f,
            "VerifyBitwiseXor4: {}",
            indented_component_display(&self.verify_bitwise_xor_4)
        )?;
        writeln!(
            f,
            "VerifyBitwiseXor7: {}",
            indented_component_display(&self.verify_bitwise_xor_7)
        )?;
        writeln!(
            f,
            "VerifyBitwiseXor8: {}",
            indented_component_display(&self.verify_bitwise_xor_8)
        )?;
        writeln!(
            f,
            "VerifyBitwiseXor9: {}",
            indented_component_display(&self.verify_bitwise_xor_9)
        )?;
        Ok(())
    }
}<|MERGE_RESOLUTION|>--- conflicted
+++ resolved
@@ -11,8 +11,14 @@
 use stwo_constraint_framework::TraceLocationAllocator;
 
 use super::components::{
-    add_mod_builtin, bitwise_builtin, indented_component_display, mul_mod_builtin,
-    pedersen_builtin, poseidon_builtin, range_check_builtin_bits_128, range_check_builtin_bits_96,
+    add_ap_opcode, add_mod_builtin, add_opcode, add_opcode_small, assert_eq_opcode,
+    assert_eq_opcode_double_deref, assert_eq_opcode_imm, bitwise_builtin, blake_compress_opcode,
+    blake_g, blake_round, blake_round_sigma, call_opcode_abs, call_opcode_rel_imm, generic_opcode,
+    indented_component_display, jnz_opcode_non_taken, jnz_opcode_taken, jump_opcode_abs,
+    jump_opcode_double_deref, jump_opcode_rel, jump_opcode_rel_imm, mul_mod_builtin, mul_opcode,
+    mul_opcode_small, pedersen_builtin, poseidon_builtin, qm_31_add_mul_opcode,
+    range_check_builtin_bits_128, range_check_builtin_bits_96, ret_opcode, triple_xor_32,
+    verify_bitwise_xor_12, verify_instruction,
 };
 use super::pedersen::air::{
     PedersenContextClaim, PedersenContextComponents, PedersenContextInteractionClaim,
@@ -25,18 +31,8 @@
 };
 use crate::cairo_interaction_elements::CairoInteractionElements;
 use crate::components::{
-<<<<<<< HEAD
     memory_address_to_id, memory_id_to_big, verify_bitwise_xor_4, verify_bitwise_xor_7,
-    verify_bitwise_xor_8, verify_bitwise_xor_9, verify_instruction,
-=======
-    add_ap_opcode, add_opcode, add_opcode_small, assert_eq_opcode, assert_eq_opcode_double_deref,
-    assert_eq_opcode_imm, blake_compress_opcode, blake_g, blake_round, blake_round_sigma,
-    call_opcode_abs, call_opcode_rel_imm, generic_opcode, jnz_opcode_non_taken, jnz_opcode_taken,
-    jump_opcode_abs, jump_opcode_double_deref, jump_opcode_rel, jump_opcode_rel_imm,
-    memory_address_to_id, memory_id_to_big, mul_opcode, mul_opcode_small, qm_31_add_mul_opcode,
-    ret_opcode, triple_xor_32, verify_bitwise_xor_12, verify_bitwise_xor_4, verify_bitwise_xor_7,
-    verify_bitwise_xor_8, verify_bitwise_xor_8_b, verify_bitwise_xor_9, verify_instruction,
->>>>>>> aaca820c
+    verify_bitwise_xor_8, verify_bitwise_xor_9,
 };
 pub use crate::public_data::{
     MemorySection, MemorySmallValue, PublicData, PublicMemory, PublicSegmentRanges, SegmentRange,
@@ -252,24 +248,6 @@
     /// Returns the log sizes of the components.
     /// Does not include the preprocessed trace log sizes.
     pub fn log_sizes(&self) -> TreeVec<Vec<u32>> {
-<<<<<<< HEAD
-        let log_sizes_list = vec![
-            self.opcodes.log_sizes(),
-            self.verify_instruction.log_sizes(),
-            self.blake_context.log_sizes(),
-            self.builtins.log_sizes(),
-            self.pedersen_context.log_sizes(),
-            self.poseidon_context.log_sizes(),
-            self.memory_address_to_id.log_sizes(),
-            self.memory_id_to_value.log_sizes(),
-            self.range_checks.log_sizes(),
-            self.verify_bitwise_xor_4.log_sizes(),
-            self.verify_bitwise_xor_7.log_sizes(),
-            self.verify_bitwise_xor_8.log_sizes(),
-            self.verify_bitwise_xor_9.log_sizes(),
-        ];
-
-=======
         let mut log_sizes_list = vec![];
         self.add.inspect(|c| log_sizes_list.push(c.log_sizes()));
         self.add_small
@@ -333,9 +311,7 @@
         log_sizes_list.push(self.verify_bitwise_xor_4.log_sizes());
         log_sizes_list.push(self.verify_bitwise_xor_7.log_sizes());
         log_sizes_list.push(self.verify_bitwise_xor_8.log_sizes());
-        log_sizes_list.push(self.verify_bitwise_xor_8_b.log_sizes());
         log_sizes_list.push(self.verify_bitwise_xor_9.log_sizes());
->>>>>>> aaca820c
         TreeVec::concat_cols(log_sizes_list.into_iter())
     }
 
@@ -613,406 +589,6 @@
 }
 
 #[derive(Serialize, Deserialize, CairoSerialize, CairoDeserialize)]
-<<<<<<< HEAD
-pub struct PublicData {
-    pub public_memory: PublicMemory,
-    pub initial_state: CasmState,
-    pub final_state: CasmState,
-}
-impl PublicData {
-    /// Sums the logup of the public data.
-    pub fn logup_sum(&self, lookup_elements: &CairoInteractionElements) -> QM31 {
-        let mut values_to_inverse = vec![];
-        // Use public memory in the memory relations.
-        self.public_memory
-            .get_entries(
-                self.initial_state.pc.0,
-                self.initial_state.ap.0,
-                self.final_state.ap.0,
-            )
-            .for_each(|(addr, id, val)| {
-                values_to_inverse.push(
-                    <relations::MemoryAddressToId as Relation<M31, QM31>>::combine(
-                        &lookup_elements.memory_address_to_id,
-                        &[M31::from_u32_unchecked(addr), M31::from_u32_unchecked(id)],
-                    ),
-                );
-                values_to_inverse.push(<relations::MemoryIdToBig as Relation<M31, QM31>>::combine(
-                    &lookup_elements.memory_id_to_value,
-                    &[
-                        [M31::from_u32_unchecked(id)].as_slice(),
-                        split_f252(val).as_slice(),
-                    ]
-                    .concat(),
-                ));
-            });
-
-        // Yield initial state and use the final.
-        values_to_inverse.push(<relations::Opcodes as Relation<M31, QM31>>::combine(
-            &lookup_elements.opcodes,
-            &self.final_state.values(),
-        ));
-        values_to_inverse.push(-<relations::Opcodes as Relation<M31, QM31>>::combine(
-            &lookup_elements.opcodes,
-            &self.initial_state.values(),
-        ));
-
-        let inverted_values = QM31::batch_inverse(&values_to_inverse);
-        inverted_values.iter().sum::<QM31>()
-    }
-
-    pub fn mix_into(&self, channel: &mut impl Channel) {
-        let Self {
-            public_memory,
-            initial_state,
-            final_state,
-        } = self;
-        public_memory.mix_into(channel);
-        initial_state.mix_into(channel);
-        final_state.mix_into(channel);
-    }
-}
-
-// TODO(alonf) Change all the obscure types and structs to a meaningful struct system for the
-// memory.
-#[derive(Clone, Debug, Serialize, Deserialize, Copy, CairoSerialize, CairoDeserialize)]
-pub struct MemorySmallValue {
-    pub id: u32,
-    pub value: u32,
-}
-impl MemorySmallValue {
-    pub fn mix_into(&self, channel: &mut impl Channel) {
-        channel.mix_u64(self.id as u64);
-        channel.mix_u64(self.value as u64);
-    }
-}
-
-// TODO(alonf): Change this into a struct. Remove Pub prefix.
-// (id, value)
-pub type PubMemoryValue = (u32, [u32; 8]);
-
-// TODO(alonf): Change this into a struct. Remove Pub prefix.
-// (address, id, value)
-pub type PubMemoryEntry = (u32, u32, [u32; 8]);
-
-#[derive(Clone, Debug, Serialize, Deserialize, Copy, CairoSerialize, CairoDeserialize)]
-pub struct SegmentRange {
-    pub start_ptr: MemorySmallValue,
-    pub stop_ptr: MemorySmallValue,
-}
-
-impl SegmentRange {
-    pub fn is_empty(&self) -> bool {
-        self.start_ptr.value == self.stop_ptr.value
-    }
-
-    pub fn mix_into(&self, channel: &mut impl Channel) {
-        self.start_ptr.mix_into(channel);
-        self.stop_ptr.mix_into(channel);
-    }
-}
-
-#[derive(Clone, Debug, Serialize, Deserialize, Copy)]
-pub struct PublicSegmentRanges {
-    pub output: SegmentRange,
-    pub pedersen: Option<SegmentRange>,
-    pub range_check_128: Option<SegmentRange>,
-    pub ecdsa: Option<SegmentRange>,
-    pub bitwise: Option<SegmentRange>,
-    pub ec_op: Option<SegmentRange>,
-    pub keccak: Option<SegmentRange>,
-    pub poseidon: Option<SegmentRange>,
-    pub range_check_96: Option<SegmentRange>,
-    pub add_mod: Option<SegmentRange>,
-    pub mul_mod: Option<SegmentRange>,
-}
-
-/// Same as PublicSegmentRanges, but with all segments present, this serialization of the struct is
-/// used by the Cairo1 verifier.
-#[derive(Clone, Debug, Serialize, Deserialize, Copy, CairoSerialize, CairoDeserialize)]
-pub struct FullSegmentRanges {
-    pub output: SegmentRange,
-    pub pedersen: SegmentRange,
-    pub range_check_128: SegmentRange,
-    pub ecdsa: SegmentRange,
-    pub bitwise: SegmentRange,
-    pub ec_op: SegmentRange,
-    pub keccak: SegmentRange,
-    pub poseidon: SegmentRange,
-    pub range_check_96: SegmentRange,
-    pub add_mod: SegmentRange,
-    pub mul_mod: SegmentRange,
-}
-
-// The Cairo1 verifier currently requires all the segments to be present.
-impl CairoSerialize for PublicSegmentRanges {
-    fn serialize(&self, serialized: &mut Vec<starknet_ff::FieldElement>) {
-        let Self {
-            output,
-            pedersen,
-            range_check_128,
-            ecdsa,
-            bitwise,
-            ec_op,
-            keccak,
-            poseidon,
-            range_check_96,
-            add_mod,
-            mul_mod,
-        } = self;
-
-        CairoSerialize::serialize(
-            &FullSegmentRanges {
-                output: *output,
-                pedersen: pedersen.unwrap(),
-                range_check_128: range_check_128.unwrap(),
-                ecdsa: ecdsa.unwrap(),
-                bitwise: bitwise.unwrap(),
-                ec_op: ec_op.unwrap(),
-                keccak: keccak.unwrap(),
-                poseidon: poseidon.unwrap(),
-                range_check_96: range_check_96.unwrap(),
-                add_mod: add_mod.unwrap(),
-                mul_mod: mul_mod.unwrap(),
-            },
-            serialized,
-        );
-    }
-}
-
-impl CairoDeserialize for PublicSegmentRanges {
-    fn deserialize<'a>(data: &mut impl Iterator<Item = &'a starknet_ff::FieldElement>) -> Self {
-        let FullSegmentRanges {
-            output,
-            pedersen,
-            range_check_128,
-            ecdsa,
-            bitwise,
-            ec_op,
-            keccak,
-            poseidon,
-            range_check_96,
-            add_mod,
-            mul_mod,
-        } = CairoDeserialize::deserialize(data);
-
-        Self {
-            output,
-            pedersen: Some(pedersen),
-            range_check_128: Some(range_check_128),
-            ecdsa: Some(ecdsa),
-            bitwise: Some(bitwise),
-            ec_op: Some(ec_op),
-            keccak: Some(keccak),
-            poseidon: Some(poseidon),
-            range_check_96: Some(range_check_96),
-            add_mod: Some(add_mod),
-            mul_mod: Some(mul_mod),
-        }
-    }
-}
-
-impl PublicSegmentRanges {
-    pub fn memory_entries(
-        &self,
-        initial_ap: u32,
-        final_ap: u32,
-    ) -> impl Iterator<Item = PubMemoryEntry> {
-        let segments = self.present_segments();
-
-        let n_segments = segments.len() as u32;
-
-        segments
-            .into_iter()
-            .enumerate()
-            .flat_map(
-                move |(
-                    i,
-                    SegmentRange {
-                        start_ptr,
-                        stop_ptr,
-                    },
-                )| {
-                    let start_address = initial_ap + i as u32;
-                    let stop_address = final_ap - n_segments + i as u32;
-                    [
-                        (start_address, start_ptr.id, start_ptr.value),
-                        (stop_address, stop_ptr.id, stop_ptr.value),
-                    ]
-                },
-            )
-            .map(|(addr, id, value)| (addr, id, [value, 0, 0, 0, 0, 0, 0, 0]))
-    }
-
-    pub fn mix_into(&self, channel: &mut impl Channel) {
-        for segment in self.present_segments() {
-            segment.mix_into(channel);
-        }
-    }
-
-    pub fn present_segments(&self) -> Vec<SegmentRange> {
-        let Self {
-            output,
-            pedersen,
-            range_check_128,
-            ecdsa,
-            bitwise,
-            ec_op,
-            keccak,
-            poseidon,
-            range_check_96,
-            add_mod,
-            mul_mod,
-        } = *self;
-        vec![
-            Some(output),
-            pedersen,
-            range_check_128,
-            ecdsa,
-            bitwise,
-            ec_op,
-            keccak,
-            poseidon,
-            range_check_96,
-            add_mod,
-            mul_mod,
-        ]
-        .into_iter()
-        .flatten()
-        .collect_vec()
-    }
-}
-
-pub type MemorySection = Vec<PubMemoryValue>;
-
-#[derive(Serialize, Deserialize, CairoSerialize, CairoDeserialize)]
-pub struct PublicMemory {
-    pub program: MemorySection,
-    pub public_segments: PublicSegmentRanges,
-    pub output: MemorySection,
-    pub safe_call_ids: [u32; 2],
-}
-
-impl PublicMemory {
-    /// Returns [`PubMemoryEntry`] for all public memory.
-    pub fn get_entries(
-        &self,
-        initial_pc: u32,
-        initial_ap: u32,
-        final_ap: u32,
-    ) -> impl Iterator<Item = PubMemoryEntry> {
-        let [program, output] =
-            [&self.program, &self.output].map(|section| section.clone().into_iter().enumerate());
-        let program_iter = program.map(move |(i, (id, value))| (initial_pc + i as u32, id, value));
-        let output_iter = output.map(move |(i, (id, value))| (final_ap + i as u32, id, value));
-
-        let [safe_call_id0, safe_call_id1] = self.safe_call_ids;
-        // The safe call area should be [initial_fp, 0] and initial_fp should be the same as
-        // initial_ap.
-        let safe_call_iter = [
-            (
-                initial_ap - 2,
-                safe_call_id0,
-                [initial_ap, 0, 0, 0, 0, 0, 0, 0],
-            ),
-            (initial_ap - 1, safe_call_id1, [0, 0, 0, 0, 0, 0, 0, 0]),
-        ];
-        let segment_ranges_iter = self.public_segments.memory_entries(initial_ap, final_ap);
-
-        program_iter
-            .chain(safe_call_iter)
-            .chain(segment_ranges_iter)
-            .chain(output_iter)
-    }
-
-    pub fn mix_into(&self, channel: &mut impl Channel) {
-        let Self {
-            program,
-            public_segments,
-            output,
-            safe_call_ids,
-        } = self;
-
-        // Mix program memory section. All the ids are mixed first, then all the values, each of
-        // them in the order it appears in the section.
-        channel.mix_u32s(&program.iter().map(|(id, _)| *id).collect_vec());
-        channel.mix_u32s(&program.iter().flat_map(|(_, value)| *value).collect_vec());
-
-        // Mix public segments.
-        public_segments.mix_into(channel);
-
-        // Mix output memory section. All the ids are mixed first, then all the values, each of them
-        // in the order it appears in the section.
-        channel.mix_u32s(&output.iter().map(|(id, _)| *id).collect_vec());
-        channel.mix_u32s(&output.iter().flat_map(|(_, value)| *value).collect_vec());
-
-        // Mix safe_ids memory section.
-        for id in safe_call_ids {
-            channel.mix_u64(*id as u64);
-        }
-    }
-}
-
-pub struct CairoInteractionElements {
-    pub opcodes: relations::Opcodes,
-    pub verify_instruction: relations::VerifyInstruction,
-    pub blake_round: relations::BlakeRound,
-    pub blake_g: relations::BlakeG,
-    pub blake_sigma: relations::BlakeRoundSigma,
-    pub triple_xor_32: relations::TripleXor32,
-    pub poseidon_aggregator: relations::PoseidonAggregator,
-    pub poseidon_3_partial_rounds_chain: relations::Poseidon3PartialRoundsChain,
-    pub poseidon_full_round_chain: relations::PoseidonFullRoundChain,
-    pub cube_252: relations::Cube252,
-    pub poseidon_round_keys: relations::PoseidonRoundKeys,
-    pub range_check_252_width_27: relations::RangeCheck252Width27,
-    pub pedersen_aggregator: relations::PedersenAggregator,
-    pub partial_ec_mul: relations::PartialEcMul,
-    pub pedersen_points_table: relations::PedersenPointsTable,
-    pub memory_address_to_id: relations::MemoryAddressToId,
-    pub memory_id_to_value: relations::MemoryIdToBig,
-    pub range_checks: RangeChecksInteractionElements,
-    pub verify_bitwise_xor_4: relations::VerifyBitwiseXor_4,
-    pub verify_bitwise_xor_7: relations::VerifyBitwiseXor_7,
-    pub verify_bitwise_xor_8: relations::VerifyBitwiseXor_8,
-    pub verify_bitwise_xor_8_b: relations::VerifyBitwiseXor_8_B,
-    pub verify_bitwise_xor_9: relations::VerifyBitwiseXor_9,
-    pub verify_bitwise_xor_12: relations::VerifyBitwiseXor_12,
-}
-impl CairoInteractionElements {
-    pub fn draw(channel: &mut impl Channel) -> CairoInteractionElements {
-        CairoInteractionElements {
-            opcodes: relations::Opcodes::draw(channel),
-            verify_instruction: relations::VerifyInstruction::draw(channel),
-            blake_round: relations::BlakeRound::draw(channel),
-            blake_g: relations::BlakeG::draw(channel),
-            blake_sigma: relations::BlakeRoundSigma::draw(channel),
-            triple_xor_32: relations::TripleXor32::draw(channel),
-            poseidon_aggregator: relations::PoseidonAggregator::draw(channel),
-            poseidon_3_partial_rounds_chain: relations::Poseidon3PartialRoundsChain::draw(channel),
-            poseidon_full_round_chain: relations::PoseidonFullRoundChain::draw(channel),
-            cube_252: relations::Cube252::draw(channel),
-            poseidon_round_keys: relations::PoseidonRoundKeys::draw(channel),
-            range_check_252_width_27: relations::RangeCheck252Width27::draw(channel),
-            pedersen_aggregator: relations::PedersenAggregator::draw(channel),
-            partial_ec_mul: relations::PartialEcMul::draw(channel),
-            pedersen_points_table: relations::PedersenPointsTable::draw(channel),
-            memory_address_to_id: relations::MemoryAddressToId::draw(channel),
-            memory_id_to_value: relations::MemoryIdToBig::draw(channel),
-            range_checks: RangeChecksInteractionElements::draw(channel),
-            verify_bitwise_xor_4: relations::VerifyBitwiseXor_4::draw(channel),
-            verify_bitwise_xor_7: relations::VerifyBitwiseXor_7::draw(channel),
-            verify_bitwise_xor_8: relations::VerifyBitwiseXor_8::draw(channel),
-            verify_bitwise_xor_8_b: relations::VerifyBitwiseXor_8_B::draw(channel),
-            verify_bitwise_xor_9: relations::VerifyBitwiseXor_9::draw(channel),
-            verify_bitwise_xor_12: relations::VerifyBitwiseXor_12::draw(channel),
-        }
-    }
-}
-
-#[derive(Serialize, Deserialize, CairoSerialize, CairoDeserialize)]
-=======
->>>>>>> aaca820c
 pub struct CairoInteractionClaim {
     pub add: Option<add_opcode::InteractionClaim>,
     pub add_small: Option<add_opcode_small::InteractionClaim>,
@@ -2095,18 +1671,9 @@
                     memory_address_to_id_lookup_elements: interaction_elements
                         .memory_address_to_id
                         .clone(),
-                    memory_id_to_big_lookup_elements: interaction_elements
-                        .memory_id_to_value
-                        .clone(),
-                    partial_ec_mul_lookup_elements: interaction_elements.partial_ec_mul.clone(),
-                    pedersen_points_table_lookup_elements: interaction_elements
-                        .pedersen_points_table
-                        .clone(),
-                    range_check_5_4_lookup_elements: interaction_elements
-                        .range_checks
-                        .rc_5_4
-                        .clone(),
-                    range_check_8_lookup_elements: interaction_elements.range_checks.rc_8.clone(),
+                    pedersen_aggregator_lookup_elements: interaction_elements
+                        .pedersen_aggregator
+                        .clone(),
                 },
                 interaction_claim.claimed_sum,
             )
@@ -2415,29 +1982,15 @@
                 .0
                 .iter()
                 .map(|component| component as &dyn ComponentProver<SimdBackend>),
-<<<<<<< HEAD
-            [&self.memory_id_to_value.1 as &dyn ComponentProver<SimdBackend>,],
-            self.range_checks.provers(),
-            [
-                &self.verify_bitwise_xor_4 as &dyn ComponentProver<SimdBackend>,
-                &self.verify_bitwise_xor_7 as &dyn ComponentProver<SimdBackend>,
-                &self.verify_bitwise_xor_8 as &dyn ComponentProver<SimdBackend>,
-                &self.verify_bitwise_xor_9 as &dyn ComponentProver<SimdBackend>,
-            ]
-        )
-        .collect()
-=======
         );
         provers.push(&self.memory_id_to_value.1 as &dyn ComponentProver<SimdBackend>);
         provers.extend(self.range_checks.provers());
         provers.push(&self.verify_bitwise_xor_4 as &dyn ComponentProver<SimdBackend>);
         provers.push(&self.verify_bitwise_xor_7 as &dyn ComponentProver<SimdBackend>);
         provers.push(&self.verify_bitwise_xor_8 as &dyn ComponentProver<SimdBackend>);
-        provers.push(&self.verify_bitwise_xor_8_b as &dyn ComponentProver<SimdBackend>);
         provers.push(&self.verify_bitwise_xor_9 as &dyn ComponentProver<SimdBackend>);
 
         provers
->>>>>>> aaca820c
     }
 
     pub fn components(&self) -> Vec<&dyn Component> {

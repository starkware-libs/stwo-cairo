use itertools::{chain, Itertools};
use num_traits::Zero;
use serde::{Deserialize, Serialize};
use stwo::core::air::Component;
use stwo::core::channel::Channel;
use stwo::core::compact_binary::CompactBinary;
use stwo::core::fields::m31::M31;
use stwo::core::fields::qm31::{SecureField, QM31};
use stwo::core::fields::FieldExpOps;
use stwo::core::pcs::TreeVec;
use stwo::core::proof::StarkProof;
use stwo::core::vcs::MerkleHasher;
use stwo::prover::backend::simd::SimdBackend;
use stwo::prover::ComponentProver;
use stwo_cairo_adapter::HashMap;
use stwo_cairo_common::prover_types::cpu::CasmState;
use stwo_cairo_common::prover_types::felt::split_f252;
use stwo_cairo_serialize::{CairoDeserialize, CairoSerialize};
use stwo_constraint_framework::preprocessed_columns::PreProcessedColumnId;
use stwo_constraint_framework::{Relation, TraceLocationAllocator};

use super::blake::air::{BlakeContextClaim, BlakeContextComponents, BlakeContextInteractionClaim};
use super::builtins_air::{BuiltinComponents, BuiltinsClaim, BuiltinsInteractionClaim};
use super::components::indented_component_display;
use super::opcodes_air::{OpcodeClaim, OpcodeComponents, OpcodeInteractionClaim};
use super::pedersen::air::{
    PedersenContextClaim, PedersenContextComponents, PedersenContextInteractionClaim,
};
use super::poseidon::air::{
    PoseidonContextClaim, PoseidonContextComponents, PoseidonContextInteractionClaim,
};
use super::range_checks_air::{
    RangeChecksClaim, RangeChecksComponents, RangeChecksInteractionClaim,
    RangeChecksInteractionElements,
};
use crate::components::{
    memory_address_to_id, memory_id_to_big, verify_bitwise_xor_4, verify_bitwise_xor_7,
    verify_bitwise_xor_8, verify_bitwise_xor_9, verify_instruction,
};
use crate::relations;
use crate::verifier::RelationUse;

#[derive(Serialize, Deserialize, CompactBinary)]
pub struct CairoProof<H: MerkleHasher> {
    #[zipped]
    pub claim: CairoClaim,
    pub interaction_pow: u64,
    #[zipped]
    pub interaction_claim: CairoInteractionClaim,
    #[zipped]
    pub stark_proof: StarkProof<H>,
}

impl<H: MerkleHasher> CairoSerialize for CairoProof<H>
where
    H::Hash: CairoSerialize,
{
    fn serialize(&self, output: &mut Vec<starknet_ff::FieldElement>) {
        let Self {
            claim,
            interaction_pow,
            interaction_claim,
            stark_proof,
        } = self;
        CairoSerialize::serialize(claim, output);
        CairoSerialize::serialize(interaction_pow, output);
        CairoSerialize::serialize(interaction_claim, output);
        CairoSerialize::serialize(stark_proof, output);
    }
}

impl<H: MerkleHasher> CairoDeserialize for CairoProof<H>
where
    H::Hash: CairoDeserialize,
{
    fn deserialize<'a>(data: &mut impl Iterator<Item = &'a starknet_ff::FieldElement>) -> Self {
        let claim = CairoDeserialize::deserialize(data);
        let interaction_pow = CairoDeserialize::deserialize(data);
        let interaction_claim = CairoDeserialize::deserialize(data);
        let stark_proof = CairoDeserialize::deserialize(data);

        Self {
            claim,
            interaction_pow,
            interaction_claim,
            stark_proof,
        }
    }
}

pub type RelationUsesDict = HashMap<&'static str, u64>;

/// Accumulates the number of uses of each relation in a map.
pub fn accumulate_relation_uses<const N: usize>(
    relation_uses: &mut RelationUsesDict,
    relation_uses_per_row: [RelationUse; N],
    log_size: u32,
) {
    let component_size = 1 << log_size;
    for relation_use in relation_uses_per_row {
        let relation_uses_in_component = relation_use.uses.checked_mul(component_size).unwrap();
        let prev = relation_uses.entry(relation_use.relation_id).or_insert(0);
        *prev = prev.checked_add(relation_uses_in_component).unwrap();
    }
}

#[derive(Serialize, Deserialize, CairoSerialize, CairoDeserialize, CompactBinary)]
pub struct CairoClaim {
    pub public_data: PublicData,
    pub opcodes: OpcodeClaim,
    pub verify_instruction: verify_instruction::Claim,
    pub blake_context: BlakeContextClaim,
    pub builtins: BuiltinsClaim,
    pub pedersen_context: PedersenContextClaim,
    pub poseidon_context: PoseidonContextClaim,
    pub memory_address_to_id: memory_address_to_id::Claim,
    pub memory_id_to_value: memory_id_to_big::Claim,
    pub range_checks: RangeChecksClaim,
    pub verify_bitwise_xor_4: verify_bitwise_xor_4::Claim,
    pub verify_bitwise_xor_7: verify_bitwise_xor_7::Claim,
    pub verify_bitwise_xor_8: verify_bitwise_xor_8::Claim,
    pub verify_bitwise_xor_9: verify_bitwise_xor_9::Claim,
    // ...
}

impl CairoClaim {
    pub fn mix_into(&self, channel: &mut impl Channel) {
        let Self {
            public_data,
            opcodes,
            verify_instruction,
            blake_context,
            builtins,
            pedersen_context,
            poseidon_context,
            memory_address_to_id,
            memory_id_to_value,
            range_checks,
            verify_bitwise_xor_4,
            verify_bitwise_xor_7,
            verify_bitwise_xor_8,
            verify_bitwise_xor_9,
        } = self;
        public_data.mix_into(channel);
        opcodes.mix_into(channel);
        verify_instruction.mix_into(channel);
        blake_context.mix_into(channel);
        builtins.mix_into(channel);
        pedersen_context.mix_into(channel);
        poseidon_context.mix_into(channel);
        memory_address_to_id.mix_into(channel);
        memory_id_to_value.mix_into(channel);
        range_checks.mix_into(channel);
        verify_bitwise_xor_4.mix_into(channel);
        verify_bitwise_xor_7.mix_into(channel);
        verify_bitwise_xor_8.mix_into(channel);
        verify_bitwise_xor_9.mix_into(channel);
    }

    /// Returns the log sizes of the components.
    /// Does not include the preprocessed trace log sizes.
    pub fn log_sizes(&self) -> TreeVec<Vec<u32>> {
        let log_sizes_list = vec![
            self.opcodes.log_sizes(),
            self.verify_instruction.log_sizes(),
            self.blake_context.log_sizes(),
            self.builtins.log_sizes(),
            self.pedersen_context.log_sizes(),
            self.poseidon_context.log_sizes(),
            self.memory_address_to_id.log_sizes(),
            self.memory_id_to_value.log_sizes(),
            self.range_checks.log_sizes(),
            self.verify_bitwise_xor_4.log_sizes(),
            self.verify_bitwise_xor_7.log_sizes(),
            self.verify_bitwise_xor_8.log_sizes(),
            self.verify_bitwise_xor_9.log_sizes(),
        ];

        TreeVec::concat_cols(log_sizes_list.into_iter())
    }

    pub fn accumulate_relation_uses(&self, relation_uses: &mut RelationUsesDict) {
        let Self {
            public_data: _,
            opcodes,
            verify_instruction,
            blake_context,
            builtins,
            pedersen_context,
            poseidon_context,
            memory_address_to_id: _,
            memory_id_to_value,
            range_checks: _,
            verify_bitwise_xor_4: _,
            verify_bitwise_xor_7: _,
            verify_bitwise_xor_8: _,
            verify_bitwise_xor_9: _,
        } = self;
        // NOTE: The following components do not USE relations:
        // - range_checks
        // - verify_bitwise_xor_*
        // - memory_address_to_id

        opcodes.accumulate_relation_uses(relation_uses);
        builtins.accumulate_relation_uses(relation_uses);
        blake_context.accumulate_relation_uses(relation_uses);
        pedersen_context.accumulate_relation_uses(relation_uses);
        poseidon_context.accumulate_relation_uses(relation_uses);
        accumulate_relation_uses(
            relation_uses,
            verify_instruction::RELATION_USES_PER_ROW,
            verify_instruction.log_size,
        );

        // TODO(ShaharS): Look into the file name of memory_id_to_big.
        // memory_id_to_value has a big value component and a small value component.
        for &log_size in &memory_id_to_value.big_log_sizes {
            accumulate_relation_uses(
                relation_uses,
                memory_id_to_big::RELATION_USES_PER_ROW_BIG,
                log_size,
            );
        }
        accumulate_relation_uses(
            relation_uses,
            memory_id_to_big::RELATION_USES_PER_ROW_SMALL,
            memory_id_to_value.small_log_size,
        );
    }
}

#[derive(Serialize, Deserialize, CairoSerialize, CairoDeserialize, CompactBinary)]
pub struct PublicData {
    pub public_memory: PublicMemory,
    pub initial_state: CasmState,
    pub final_state: CasmState,
}
impl PublicData {
    /// Sums the logup of the public data.
    pub fn logup_sum(&self, lookup_elements: &CairoInteractionElements) -> QM31 {
        let mut values_to_inverse = vec![];
        // Use public memory in the memory relations.
        self.public_memory
            .get_entries(
                self.initial_state.pc.0,
                self.initial_state.ap.0,
                self.final_state.ap.0,
            )
            .for_each(|(addr, id, val)| {
                values_to_inverse.push(
                    <relations::MemoryAddressToId as Relation<M31, QM31>>::combine(
                        &lookup_elements.memory_address_to_id,
                        &[M31::from_u32_unchecked(addr), M31::from_u32_unchecked(id)],
                    ),
                );
                values_to_inverse.push(<relations::MemoryIdToBig as Relation<M31, QM31>>::combine(
                    &lookup_elements.memory_id_to_value,
                    &[
                        [M31::from_u32_unchecked(id)].as_slice(),
                        split_f252(val).as_slice(),
                    ]
                    .concat(),
                ));
            });

        // Yield initial state and use the final.
        values_to_inverse.push(<relations::Opcodes as Relation<M31, QM31>>::combine(
            &lookup_elements.opcodes,
            &self.final_state.values(),
        ));
        values_to_inverse.push(-<relations::Opcodes as Relation<M31, QM31>>::combine(
            &lookup_elements.opcodes,
            &self.initial_state.values(),
        ));

        let inverted_values = QM31::batch_inverse(&values_to_inverse);
        inverted_values.iter().sum::<QM31>()
    }

    pub fn mix_into(&self, channel: &mut impl Channel) {
        let Self {
            public_memory,
            initial_state,
            final_state,
        } = self;
        public_memory.mix_into(channel);
        initial_state.mix_into(channel);
        final_state.mix_into(channel);
    }
}

// TODO(alonf) Change all the obscure types and structs to a meaningful struct system for the
// memory.
#[derive(
    Clone, Debug, Serialize, Deserialize, Copy, CairoSerialize, CairoDeserialize, CompactBinary,
)]
pub struct MemorySmallValue {
    pub id: u32,
    pub value: u32,
}
impl MemorySmallValue {
    pub fn mix_into(&self, channel: &mut impl Channel) {
        channel.mix_u64(self.id as u64);
        channel.mix_u64(self.value as u64);
    }
}

// TODO(alonf): Change this into a struct. Remove Pub prefix.
// (id, value)
pub type PubMemoryValue = (u32, [u32; 8]);

// TODO(alonf): Change this into a struct. Remove Pub prefix.
// (address, id, value)
pub type PubMemoryEntry = (u32, u32, [u32; 8]);

#[derive(
    Clone, Debug, Serialize, Deserialize, Copy, CairoSerialize, CairoDeserialize, CompactBinary,
)]
pub struct SegmentRange {
    pub start_ptr: MemorySmallValue,
    pub stop_ptr: MemorySmallValue,
}

impl SegmentRange {
    pub fn is_empty(&self) -> bool {
        self.start_ptr.value == self.stop_ptr.value
    }

    pub fn mix_into(&self, channel: &mut impl Channel) {
        self.start_ptr.mix_into(channel);
        self.stop_ptr.mix_into(channel);
    }
}

<<<<<<< HEAD
#[derive(
    Clone, Debug, Serialize, Deserialize, Copy, CairoSerialize, CairoDeserialize, CompactBinary,
)]
=======
#[derive(Clone, Debug, Serialize, Deserialize, Copy)]
>>>>>>> e520eb59
pub struct PublicSegmentRanges {
    pub output: SegmentRange,
    pub pedersen: Option<SegmentRange>,
    pub range_check_128: Option<SegmentRange>,
    pub ecdsa: Option<SegmentRange>,
    pub bitwise: Option<SegmentRange>,
    pub ec_op: Option<SegmentRange>,
    pub keccak: Option<SegmentRange>,
    pub poseidon: Option<SegmentRange>,
    pub range_check_96: Option<SegmentRange>,
    pub add_mod: Option<SegmentRange>,
    pub mul_mod: Option<SegmentRange>,
}

/// Same as PublicSegmentRanges, but with all segments present, this serialization of the struct is
/// used by the Cairo1 verifier.
#[derive(Clone, Debug, Serialize, Deserialize, Copy, CairoSerialize, CairoDeserialize)]
pub struct FullSegmentRanges {
    pub output: SegmentRange,
    pub pedersen: SegmentRange,
    pub range_check_128: SegmentRange,
    pub ecdsa: SegmentRange,
    pub bitwise: SegmentRange,
    pub ec_op: SegmentRange,
    pub keccak: SegmentRange,
    pub poseidon: SegmentRange,
    pub range_check_96: SegmentRange,
    pub add_mod: SegmentRange,
    pub mul_mod: SegmentRange,
}

// The Cairo1 verifier currently requires all the segments to be present.
impl CairoSerialize for PublicSegmentRanges {
    fn serialize(&self, serialized: &mut Vec<starknet_ff::FieldElement>) {
        let Self {
            output,
            pedersen,
            range_check_128,
            ecdsa,
            bitwise,
            ec_op,
            keccak,
            poseidon,
            range_check_96,
            add_mod,
            mul_mod,
        } = self;

        CairoSerialize::serialize(
            &FullSegmentRanges {
                output: *output,
                pedersen: pedersen.unwrap(),
                range_check_128: range_check_128.unwrap(),
                ecdsa: ecdsa.unwrap(),
                bitwise: bitwise.unwrap(),
                ec_op: ec_op.unwrap(),
                keccak: keccak.unwrap(),
                poseidon: poseidon.unwrap(),
                range_check_96: range_check_96.unwrap(),
                add_mod: add_mod.unwrap(),
                mul_mod: mul_mod.unwrap(),
            },
            serialized,
        );
    }
}

impl CairoDeserialize for PublicSegmentRanges {
    fn deserialize<'a>(data: &mut impl Iterator<Item = &'a starknet_ff::FieldElement>) -> Self {
        let FullSegmentRanges {
            output,
            pedersen,
            range_check_128,
            ecdsa,
            bitwise,
            ec_op,
            keccak,
            poseidon,
            range_check_96,
            add_mod,
            mul_mod,
        } = CairoDeserialize::deserialize(data);

        Self {
            output,
            pedersen: Some(pedersen),
            range_check_128: Some(range_check_128),
            ecdsa: Some(ecdsa),
            bitwise: Some(bitwise),
            ec_op: Some(ec_op),
            keccak: Some(keccak),
            poseidon: Some(poseidon),
            range_check_96: Some(range_check_96),
            add_mod: Some(add_mod),
            mul_mod: Some(mul_mod),
        }
    }
}

impl PublicSegmentRanges {
    pub fn memory_entries(
        &self,
        initial_ap: u32,
        final_ap: u32,
    ) -> impl Iterator<Item = PubMemoryEntry> {
        let segments = self.present_segments();

        let n_segments = segments.len() as u32;

        segments
            .into_iter()
            .enumerate()
            .flat_map(
                move |(
                    i,
                    SegmentRange {
                        start_ptr,
                        stop_ptr,
                    },
                )| {
                    let start_address = initial_ap + i as u32;
                    let stop_address = final_ap - n_segments + i as u32;
                    [
                        (start_address, start_ptr.id, start_ptr.value),
                        (stop_address, stop_ptr.id, stop_ptr.value),
                    ]
                },
            )
            .map(|(addr, id, value)| (addr, id, [value, 0, 0, 0, 0, 0, 0, 0]))
    }

    pub fn mix_into(&self, channel: &mut impl Channel) {
        for segment in self.present_segments() {
            segment.mix_into(channel);
        }
    }

    pub fn present_segments(&self) -> Vec<SegmentRange> {
        let Self {
            output,
            pedersen,
            range_check_128,
            ecdsa,
            bitwise,
            ec_op,
            keccak,
            poseidon,
            range_check_96,
            add_mod,
            mul_mod,
        } = *self;
        vec![
            Some(output),
            pedersen,
            range_check_128,
            ecdsa,
            bitwise,
            ec_op,
            keccak,
            poseidon,
            range_check_96,
            add_mod,
            mul_mod,
        ]
        .into_iter()
        .flatten()
        .collect_vec()
    }
}

pub type MemorySection = Vec<PubMemoryValue>;

#[derive(Serialize, Deserialize, CairoSerialize, CairoDeserialize, CompactBinary)]
pub struct PublicMemory {
    pub program: MemorySection,
    pub public_segments: PublicSegmentRanges,
    pub output: MemorySection,
    pub safe_call_ids: [u32; 2],
}

impl PublicMemory {
    /// Returns [`PubMemoryEntry`] for all public memory.
    pub fn get_entries(
        &self,
        initial_pc: u32,
        initial_ap: u32,
        final_ap: u32,
    ) -> impl Iterator<Item = PubMemoryEntry> {
        let [program, output] =
            [&self.program, &self.output].map(|section| section.clone().into_iter().enumerate());
        let program_iter = program.map(move |(i, (id, value))| (initial_pc + i as u32, id, value));
        let output_iter = output.map(move |(i, (id, value))| (final_ap + i as u32, id, value));

        let [safe_call_id0, safe_call_id1] = self.safe_call_ids;
        // The safe call area should be [initial_fp, 0] and initial_fp should be the same as
        // initial_ap.
        let safe_call_iter = [
            (
                initial_ap - 2,
                safe_call_id0,
                [initial_ap, 0, 0, 0, 0, 0, 0, 0],
            ),
            (initial_ap - 1, safe_call_id1, [0, 0, 0, 0, 0, 0, 0, 0]),
        ];
        let segment_ranges_iter = self.public_segments.memory_entries(initial_ap, final_ap);

        program_iter
            .chain(safe_call_iter)
            .chain(segment_ranges_iter)
            .chain(output_iter)
    }

    pub fn mix_into(&self, channel: &mut impl Channel) {
        let Self {
            program,
            public_segments,
            output,
            safe_call_ids,
        } = self;

        // Program is the bootloader and doesn't need to be mixed into the channel.
        let _ = program;

        // Mix public segments.
        public_segments.mix_into(channel);

        // Mix output memory section.
        channel.mix_u32s(&output.iter().flat_map(|(_, felt)| *felt).collect_vec());

        // Mix safe_ids memory section.
        for id in safe_call_ids {
            channel.mix_u64(*id as u64);
        }
    }
}

pub struct CairoInteractionElements {
    pub opcodes: relations::Opcodes,
    pub verify_instruction: relations::VerifyInstruction,
    pub blake_round: relations::BlakeRound,
    pub blake_g: relations::BlakeG,
    pub blake_sigma: relations::BlakeRoundSigma,
    pub triple_xor_32: relations::TripleXor32,
    pub partial_ec_mul: relations::PartialEcMul,
    pub pedersen_points_table: relations::PedersenPointsTable,
    pub poseidon_3_partial_rounds_chain: relations::Poseidon3PartialRoundsChain,
    pub poseidon_full_round_chain: relations::PoseidonFullRoundChain,
    pub cube_252: relations::Cube252,
    pub poseidon_round_keys: relations::PoseidonRoundKeys,
    pub range_check_felt_252_width_27: relations::RangeCheckFelt252Width27,
    pub memory_address_to_id: relations::MemoryAddressToId,
    pub memory_id_to_value: relations::MemoryIdToBig,
    pub range_checks: RangeChecksInteractionElements,
    pub verify_bitwise_xor_4: relations::VerifyBitwiseXor_4,
    pub verify_bitwise_xor_7: relations::VerifyBitwiseXor_7,
    pub verify_bitwise_xor_8: relations::VerifyBitwiseXor_8,
    pub verify_bitwise_xor_9: relations::VerifyBitwiseXor_9,
    pub verify_bitwise_xor_12: relations::VerifyBitwiseXor_12,
}
impl CairoInteractionElements {
    pub fn draw(channel: &mut impl Channel) -> CairoInteractionElements {
        CairoInteractionElements {
            opcodes: relations::Opcodes::draw(channel),
            verify_instruction: relations::VerifyInstruction::draw(channel),
            blake_round: relations::BlakeRound::draw(channel),
            blake_g: relations::BlakeG::draw(channel),
            blake_sigma: relations::BlakeRoundSigma::draw(channel),
            triple_xor_32: relations::TripleXor32::draw(channel),
            poseidon_3_partial_rounds_chain: relations::Poseidon3PartialRoundsChain::draw(channel),
            poseidon_full_round_chain: relations::PoseidonFullRoundChain::draw(channel),
            cube_252: relations::Cube252::draw(channel),
            poseidon_round_keys: relations::PoseidonRoundKeys::draw(channel),
            range_check_felt_252_width_27: relations::RangeCheckFelt252Width27::draw(channel),
            partial_ec_mul: relations::PartialEcMul::draw(channel),
            pedersen_points_table: relations::PedersenPointsTable::draw(channel),
            memory_address_to_id: relations::MemoryAddressToId::draw(channel),
            memory_id_to_value: relations::MemoryIdToBig::draw(channel),
            range_checks: RangeChecksInteractionElements::draw(channel),
            verify_bitwise_xor_4: relations::VerifyBitwiseXor_4::draw(channel),
            verify_bitwise_xor_7: relations::VerifyBitwiseXor_7::draw(channel),
            verify_bitwise_xor_8: relations::VerifyBitwiseXor_8::draw(channel),
            verify_bitwise_xor_9: relations::VerifyBitwiseXor_9::draw(channel),
            verify_bitwise_xor_12: relations::VerifyBitwiseXor_12::draw(channel),
        }
    }
}

#[derive(Serialize, Deserialize, CairoSerialize, CairoDeserialize, CompactBinary)]
pub struct CairoInteractionClaim {
    pub opcodes: OpcodeInteractionClaim,
    pub verify_instruction: verify_instruction::InteractionClaim,
    pub blake_context: BlakeContextInteractionClaim,
    pub builtins: BuiltinsInteractionClaim,
    pub pedersen_context: PedersenContextInteractionClaim,
    pub poseidon_context: PoseidonContextInteractionClaim,
    pub memory_address_to_id: memory_address_to_id::InteractionClaim,
    pub memory_id_to_value: memory_id_to_big::InteractionClaim,
    pub range_checks: RangeChecksInteractionClaim,
    pub verify_bitwise_xor_4: verify_bitwise_xor_4::InteractionClaim,
    pub verify_bitwise_xor_7: verify_bitwise_xor_7::InteractionClaim,
    pub verify_bitwise_xor_8: verify_bitwise_xor_8::InteractionClaim,
    pub verify_bitwise_xor_9: verify_bitwise_xor_9::InteractionClaim,
}
impl CairoInteractionClaim {
    pub fn mix_into(&self, channel: &mut impl Channel) {
        self.opcodes.mix_into(channel);
        self.verify_instruction.mix_into(channel);
        self.blake_context.mix_into(channel);
        self.builtins.mix_into(channel);
        self.pedersen_context.mix_into(channel);
        self.poseidon_context.mix_into(channel);
        self.memory_address_to_id.mix_into(channel);
        self.memory_id_to_value.mix_into(channel);
        self.range_checks.mix_into(channel);
        self.verify_bitwise_xor_4.mix_into(channel);
        self.verify_bitwise_xor_7.mix_into(channel);
        self.verify_bitwise_xor_8.mix_into(channel);
        self.verify_bitwise_xor_9.mix_into(channel);
    }
}

pub fn lookup_sum(
    claim: &CairoClaim,
    elements: &CairoInteractionElements,
    interaction_claim: &CairoInteractionClaim,
) -> SecureField {
    let mut sum = QM31::zero();
    sum += claim.public_data.logup_sum(elements);

    // If the table is padded, take the sum of the non-padded values.
    // Otherwise, the claimed_sum is the total_sum.
    sum += interaction_claim.opcodes.sum();
    sum += interaction_claim.verify_instruction.claimed_sum;
    sum += interaction_claim.blake_context.sum();
    sum += interaction_claim.builtins.sum();
    sum += interaction_claim.pedersen_context.sum();
    sum += interaction_claim.poseidon_context.sum();
    sum += interaction_claim.memory_address_to_id.claimed_sum;
    sum += interaction_claim.memory_id_to_value.claimed_sum();
    sum += interaction_claim.range_checks.sum();
    sum += interaction_claim.verify_bitwise_xor_4.claimed_sum;
    sum += interaction_claim.verify_bitwise_xor_7.claimed_sum;
    sum += interaction_claim.verify_bitwise_xor_8.claimed_sum;
    sum += interaction_claim.verify_bitwise_xor_9.claimed_sum;

    sum
}

pub struct CairoComponents {
    pub opcodes: OpcodeComponents,
    pub verify_instruction: verify_instruction::Component,
    pub blake_context: BlakeContextComponents,
    pub builtins: BuiltinComponents,
    pub pedersen_context: PedersenContextComponents,
    pub poseidon_context: PoseidonContextComponents,
    pub memory_address_to_id: memory_address_to_id::Component,
    pub memory_id_to_value: (
        Vec<memory_id_to_big::BigComponent>,
        memory_id_to_big::SmallComponent,
    ),
    pub range_checks: RangeChecksComponents,
    pub verify_bitwise_xor_4: verify_bitwise_xor_4::Component,
    pub verify_bitwise_xor_7: verify_bitwise_xor_7::Component,
    pub verify_bitwise_xor_8: verify_bitwise_xor_8::Component,
    pub verify_bitwise_xor_9: verify_bitwise_xor_9::Component,
    // ...
}
impl CairoComponents {
    pub fn new(
        cairo_claim: &CairoClaim,
        interaction_elements: &CairoInteractionElements,
        interaction_claim: &CairoInteractionClaim,
        // Describes the structure of the preprocessed trace. Sensitive to order.
        preprocessed_column_ids: &[PreProcessedColumnId],
    ) -> Self {
        let tree_span_provider =
            &mut TraceLocationAllocator::new_with_preproccessed_columns(preprocessed_column_ids);

        let opcode_components = OpcodeComponents::new(
            tree_span_provider,
            &cairo_claim.opcodes,
            interaction_elements,
            &interaction_claim.opcodes,
        );

        let verify_instruction_component = verify_instruction::Component::new(
            tree_span_provider,
            verify_instruction::Eval {
                claim: cairo_claim.verify_instruction,
                memory_address_to_id_lookup_elements: interaction_elements
                    .memory_address_to_id
                    .clone(),
                verify_instruction_lookup_elements: interaction_elements.verify_instruction.clone(),
                memory_id_to_big_lookup_elements: interaction_elements.memory_id_to_value.clone(),
                range_check_4_3_lookup_elements: interaction_elements.range_checks.rc_4_3.clone(),
                range_check_7_2_5_lookup_elements: interaction_elements
                    .range_checks
                    .rc_7_2_5
                    .clone(),
            },
            interaction_claim.verify_instruction.claimed_sum,
        );

        let blake_context = BlakeContextComponents::new(
            tree_span_provider,
            &cairo_claim.blake_context,
            interaction_elements,
            &interaction_claim.blake_context,
        );
        let builtin_components = BuiltinComponents::new(
            tree_span_provider,
            &cairo_claim.builtins,
            interaction_elements,
            &interaction_claim.builtins,
        );
        let pedersen_context = PedersenContextComponents::new(
            tree_span_provider,
            &cairo_claim.pedersen_context,
            interaction_elements,
            &interaction_claim.pedersen_context,
        );
        let poseidon_context = PoseidonContextComponents::new(
            tree_span_provider,
            &cairo_claim.poseidon_context,
            interaction_elements,
            &interaction_claim.poseidon_context,
        );
        let memory_address_to_id_component = memory_address_to_id::Component::new(
            tree_span_provider,
            memory_address_to_id::Eval::new(
                cairo_claim.memory_address_to_id.clone(),
                interaction_elements.memory_address_to_id.clone(),
            ),
            interaction_claim.memory_address_to_id.clone().claimed_sum,
        );

        let memory_id_to_value_components = memory_id_to_big::big_components_from_claim(
            &cairo_claim.memory_id_to_value.big_log_sizes,
            &interaction_claim.memory_id_to_value.big_claimed_sums,
            &interaction_elements.memory_id_to_value,
            &interaction_elements.range_checks.rc_9_9,
            &interaction_elements.range_checks.rc_9_9_b,
            &interaction_elements.range_checks.rc_9_9_c,
            &interaction_elements.range_checks.rc_9_9_d,
            &interaction_elements.range_checks.rc_9_9_e,
            &interaction_elements.range_checks.rc_9_9_f,
            &interaction_elements.range_checks.rc_9_9_g,
            &interaction_elements.range_checks.rc_9_9_h,
            tree_span_provider,
        );
        let small_memory_id_to_value_component = memory_id_to_big::SmallComponent::new(
            tree_span_provider,
            memory_id_to_big::SmallEval::new(
                cairo_claim.memory_id_to_value.clone(),
                interaction_elements.memory_id_to_value.clone(),
                interaction_elements.range_checks.rc_9_9.clone(),
                interaction_elements.range_checks.rc_9_9_b.clone(),
                interaction_elements.range_checks.rc_9_9_c.clone(),
                interaction_elements.range_checks.rc_9_9_d.clone(),
            ),
            interaction_claim
                .memory_id_to_value
                .clone()
                .small_claimed_sum,
        );
        let range_checks_component = RangeChecksComponents::new(
            tree_span_provider,
            &interaction_elements.range_checks,
            &interaction_claim.range_checks,
        );
        let verify_bitwise_xor_4_component = verify_bitwise_xor_4::Component::new(
            tree_span_provider,
            verify_bitwise_xor_4::Eval {
                claim: cairo_claim.verify_bitwise_xor_4,
                verify_bitwise_xor_4_lookup_elements: interaction_elements
                    .verify_bitwise_xor_4
                    .clone(),
            },
            interaction_claim.verify_bitwise_xor_4.claimed_sum,
        );
        let verify_bitwise_xor_7_component = verify_bitwise_xor_7::Component::new(
            tree_span_provider,
            verify_bitwise_xor_7::Eval {
                claim: cairo_claim.verify_bitwise_xor_7,
                verify_bitwise_xor_7_lookup_elements: interaction_elements
                    .verify_bitwise_xor_7
                    .clone(),
            },
            interaction_claim.verify_bitwise_xor_7.claimed_sum,
        );
        let verify_bitwise_xor_8_component = verify_bitwise_xor_8::Component::new(
            tree_span_provider,
            verify_bitwise_xor_8::Eval {
                claim: cairo_claim.verify_bitwise_xor_8,
                verify_bitwise_xor_8_lookup_elements: interaction_elements
                    .verify_bitwise_xor_8
                    .clone(),
            },
            interaction_claim.verify_bitwise_xor_8.claimed_sum,
        );
        let verify_bitwise_xor_9_component = verify_bitwise_xor_9::Component::new(
            tree_span_provider,
            verify_bitwise_xor_9::Eval {
                claim: cairo_claim.verify_bitwise_xor_9,
                verify_bitwise_xor_9_lookup_elements: interaction_elements
                    .verify_bitwise_xor_9
                    .clone(),
            },
            interaction_claim.verify_bitwise_xor_9.claimed_sum,
        );
        Self {
            opcodes: opcode_components,
            verify_instruction: verify_instruction_component,
            blake_context,
            builtins: builtin_components,
            pedersen_context,
            poseidon_context,
            memory_address_to_id: memory_address_to_id_component,
            memory_id_to_value: (
                memory_id_to_value_components,
                small_memory_id_to_value_component,
            ),
            range_checks: range_checks_component,
            verify_bitwise_xor_4: verify_bitwise_xor_4_component,
            verify_bitwise_xor_7: verify_bitwise_xor_7_component,
            verify_bitwise_xor_8: verify_bitwise_xor_8_component,
            verify_bitwise_xor_9: verify_bitwise_xor_9_component,
        }
    }

    pub fn provers(&self) -> Vec<&dyn ComponentProver<SimdBackend>> {
        chain!(
            self.opcodes.provers(),
            [&self.verify_instruction as &dyn ComponentProver<SimdBackend>,],
            self.blake_context.provers(),
            self.builtins.provers(),
            self.pedersen_context.provers(),
            self.poseidon_context.provers(),
            [&self.memory_address_to_id as &dyn ComponentProver<SimdBackend>,],
            self.memory_id_to_value
                .0
                .iter()
                .map(|component| component as &dyn ComponentProver<SimdBackend>),
            [&self.memory_id_to_value.1 as &dyn ComponentProver<SimdBackend>,],
            self.range_checks.provers(),
            [
                &self.verify_bitwise_xor_4 as &dyn ComponentProver<SimdBackend>,
                &self.verify_bitwise_xor_7 as &dyn ComponentProver<SimdBackend>,
                &self.verify_bitwise_xor_8 as &dyn ComponentProver<SimdBackend>,
                &self.verify_bitwise_xor_9 as &dyn ComponentProver<SimdBackend>,
            ]
        )
        .collect()
    }

    pub fn components(&self) -> Vec<&dyn Component> {
        self.provers()
            .into_iter()
            .map(|component| component as &dyn Component)
            .collect()
    }
}

impl std::fmt::Display for CairoComponents {
    fn fmt(&self, f: &mut std::fmt::Formatter<'_>) -> std::fmt::Result {
        writeln!(f, "CairoComponents")?;
        writeln!(f, "Opcodes: {}", self.opcodes)?;
        writeln!(
            f,
            "VerifyInstruction: {}",
            indented_component_display(&self.verify_instruction)
        )?;
        writeln!(f, "BlakeContext: {}", self.blake_context)?;
        writeln!(f, "Builtins: {}", self.builtins)?;
        writeln!(f, "PedersenContext: {}", self.pedersen_context)?;
        writeln!(f, "PoseidonContext: {}", self.poseidon_context)?;
        writeln!(
            f,
            "MemoryAddressToId: {}",
            indented_component_display(&self.memory_address_to_id)
        )?;
        for component in &self.memory_id_to_value.0 {
            writeln!(
                f,
                "MemoryIdToValue: {}",
                indented_component_display(component)
            )?;
        }
        writeln!(
            f,
            "SmallMemoryIdToValue: {}",
            indented_component_display(&self.memory_id_to_value.1)
        )?;
        writeln!(f, "RangeChecks: {}", self.range_checks)?;
        writeln!(
            f,
            "VerifyBitwiseXor4: {}",
            indented_component_display(&self.verify_bitwise_xor_4)
        )?;
        writeln!(
            f,
            "VerifyBitwiseXor7: {}",
            indented_component_display(&self.verify_bitwise_xor_7)
        )?;
        writeln!(
            f,
            "VerifyBitwiseXor8: {}",
            indented_component_display(&self.verify_bitwise_xor_8)
        )?;
        writeln!(
            f,
            "VerifyBitwiseXor9: {}",
            indented_component_display(&self.verify_bitwise_xor_9)
        )?;
        Ok(())
    }
}

#[cfg(test)]
mod tests {
    use stwo_cairo_adapter::HashMap;

    use crate::air::accumulate_relation_uses;
    use crate::verifier::RelationUse;

    #[test]
    fn test_accumulate_relation_uses() {
        let mut relation_uses = HashMap::from([("relation_1", 4), ("relation_2", 10)]);
        let log_size = 2;
        let relation_uses_per_row = [
            RelationUse {
                relation_id: "relation_1",
                uses: 2,
            },
            RelationUse {
                relation_id: "relation_2",
                uses: 4,
            },
        ];

        accumulate_relation_uses(&mut relation_uses, relation_uses_per_row, log_size);

        assert_eq!(relation_uses.len(), 2);
        assert_eq!(relation_uses.get("relation_1"), Some(&12));
        assert_eq!(relation_uses.get("relation_2"), Some(&26));
    }
}<|MERGE_RESOLUTION|>--- conflicted
+++ resolved
@@ -332,13 +332,8 @@
     }
 }
 
-<<<<<<< HEAD
-#[derive(
-    Clone, Debug, Serialize, Deserialize, Copy, CairoSerialize, CairoDeserialize, CompactBinary,
-)]
-=======
-#[derive(Clone, Debug, Serialize, Deserialize, Copy)]
->>>>>>> e520eb59
+
+#[derive(Clone, Debug, Serialize, Deserialize, Copy, CompactBinary)]
 pub struct PublicSegmentRanges {
     pub output: SegmentRange,
     pub pedersen: Option<SegmentRange>,

mod json;

use std::collections::HashMap;
use std::io::Read;
use std::path::Path;

use bytemuck::{bytes_of_mut, Pod, Zeroable};
use cairo_vm::air_public_input::{MemorySegmentAddresses, PublicInput};
use cairo_vm::vm::trace::trace_entry::RelocatedTraceEntry;
use json::PrivateInput;
use thiserror_no_std::Error;
use tracing::{span, Level};

use super::builtin_segments::BuiltinSegments;
use super::memory::MemoryConfig;
use super::state_transitions::StateTransitions;
use super::ProverInput;
use crate::input::memory::MemoryBuilder;

#[derive(Debug, Error)]
pub enum VmImportError {
    #[error("IO error: {0}")]
    Io(#[from] std::io::Error),
    #[error("JSON error: {0}")]
    Json(#[from] serde_json::Error),
    #[error("No memory segments")]
    NoMemorySegments,
}

// TODO(Ohad): remove dev_mode after adding the rest of the instructions.
/// Adapts the VM's output files to the Cairo input of the prover.
pub fn adapt_vm_output(
    public_input_json: &Path,
    private_input_json: &Path,
    dev_mode: bool,
) -> Result<ProverInput, VmImportError> {
    let _span = span!(Level::INFO, "adapt_vm_output").entered();
    let public_input_string = std::fs::read_to_string(public_input_json)?;
    let public_input: PublicInput<'_> = serde_json::from_str(&public_input_string)?;
    let private_input: PrivateInput =
        serde_json::from_str(&std::fs::read_to_string(private_input_json)?)?;

    let end_addr = public_input
        .memory_segments
        .values()
        .map(|v| v.stop_ptr)
        .max()
        .ok_or(VmImportError::NoMemorySegments)?;
<<<<<<< HEAD
    assert!(end_addr < 1 << (usize::BITS - 1));
    let memory_config = MemoryConfig::default();
=======
    assert!(end_addr < (1 << 32));
>>>>>>> a4727067

    let memory_path = private_input_json
        .parent()
        .unwrap()
        .join(&private_input.memory_path);
    let trace_path = private_input_json
        .parent()
        .unwrap()
        .join(&private_input.trace_path);

    let mut memory_file = std::io::BufReader::new(std::fs::File::open(memory_path)?);
    let mut trace_file = std::io::BufReader::new(std::fs::File::open(trace_path)?);

    let public_memory_addresses = public_input
        .public_memory
        .iter()
        .map(|entry| entry.address as u32)
        .collect();
    adapt_to_stwo_input(
        TraceIter(&mut trace_file),
        MemoryBuilder::from_iter(MemoryConfig::default(), MemoryEntryIter(&mut memory_file)),
        public_memory_addresses,
        &public_input.memory_segments,
        dev_mode,
    )
}

// TODO(Ohad): remove dev_mode after adding the rest of the opcodes.
/// Creates Cairo input for Stwo, utilized by:
/// - `adapt_vm_output` in the prover.
/// - `adapt_finished_runner` in the validator.
pub fn adapt_to_stwo_input(
    trace_iter: impl Iterator<Item = TraceEntry>,
    mut memory: MemoryBuilder,
    public_memory_addresses: Vec<u32>,
    memory_segments: &HashMap<&str, MemorySegmentAddresses>,
    dev_mode: bool,
) -> Result<ProverInput, VmImportError> {
    Ok(ProverInput {
        state_transitions: StateTransitions::from_iter(trace_iter, &mut memory, dev_mode),
        memory: memory.build(),
        public_memory_addresses,
        builtins_segments: BuiltinSegments::from_memory_segments(memory_segments),
    })
}

/// A single entry from the trace file.
/// Note: This struct must be kept in sync with the Cairo VM's trace output file.
#[repr(C)]
#[derive(Copy, Clone, Default, Pod, Zeroable)]
pub struct TraceEntry {
    pub ap: u64,
    pub fp: u64,
    pub pc: u64,
}

impl From<RelocatedTraceEntry> for TraceEntry {
    fn from(value: RelocatedTraceEntry) -> Self {
        Self {
            ap: value.ap as u64,
            fp: value.fp as u64,
            pc: value.pc as u64,
        }
    }
}

pub struct TraceIter<'a, R: Read>(pub &'a mut R);
impl<R: Read> Iterator for TraceIter<'_, R> {
    type Item = TraceEntry;

    fn next(&mut self) -> Option<Self::Item> {
        let mut entry = TraceEntry::default();
        self.0
            .read_exact(bytes_of_mut(&mut entry))
            .ok()
            .map(|_| entry)
    }
}

/// A single entry from the memory file.
/// Note: This struct must be kept in sync with the Cairo VM's memory output file.
#[repr(C)]
#[derive(Copy, Clone, Default, Pod, Zeroable)]
pub struct MemoryEntry {
    pub address: u64,
    pub value: [u32; 8],
}

pub struct MemoryEntryIter<'a, R: Read>(pub &'a mut R);
impl<R: Read> Iterator for MemoryEntryIter<'_, R> {
    type Item = MemoryEntry;

    fn next(&mut self) -> Option<Self::Item> {
        let mut entry = MemoryEntry::default();
        self.0
            .read_exact(bytes_of_mut(&mut entry))
            .ok()
            .map(|_| entry)
    }
}

#[cfg(test)]
pub mod tests {
    use std::path::PathBuf;

    use super::*;

    pub fn large_cairo_input() -> ProverInput {
        let mut d = PathBuf::from(env!("CARGO_MANIFEST_DIR"));
        d.push("test_data/test_read_from_large_files");

        adapt_vm_output(
            d.join("pub.json").as_path(),
            d.join("priv.json").as_path(),
            false,
        )
        .expect(
            "
            Failed to read test files. Checkout input/README.md.",
        )
    }

    pub fn small_cairo_input() -> ProverInput {
        let mut d = PathBuf::from(env!("CARGO_MANIFEST_DIR"));
        d.push("test_data/test_read_from_small_files");
        adapt_vm_output(
            d.join("pub.json").as_path(),
            d.join("priv.json").as_path(),
            false,
        )
        .expect(
            "
            Failed to read test files. Checkout input/README.md.",
        )
    }

    #[test]
    #[cfg(feature = "slow-tests")]
    fn test_read_from_large_files() {
        let input = large_cairo_input();

        // Test opcode components.
        let components = input.state_transitions.casm_states_by_opcode;
        assert_eq!(components.generic_opcode.len(), 0);
        assert_eq!(components.add_ap_opcode_is_imm_f_op_1_base_fp_f.len(), 0);
        assert_eq!(
            components.add_ap_opcode_is_imm_t_op_1_base_fp_f.len(),
            36895
        );
        assert_eq!(components.add_ap_opcode_is_imm_f_op_1_base_fp_t.len(), 33);
        assert_eq!(components.add_opcode_is_small_t_is_imm_t.len(), 83399);
        assert_eq!(components.add_opcode_is_small_f_is_imm_f.len(), 189425);
        assert_eq!(components.add_opcode_is_small_t_is_imm_f.len(), 36623);
        assert_eq!(components.add_opcode_is_small_f_is_imm_t.len(), 23422);
        assert_eq!(
            components.assert_eq_opcode_is_double_deref_f_is_imm_f.len(),
            233432
        );
        assert_eq!(
            components.assert_eq_opcode_is_double_deref_t_is_imm_f.len(),
            811061
        );
        assert_eq!(
            components.assert_eq_opcode_is_double_deref_f_is_imm_t.len(),
            43184
        );
        assert_eq!(components.call_opcode_is_rel_f_op_1_base_fp_f.len(), 0);
        assert_eq!(components.call_opcode_is_rel_t_op_1_base_fp_f.len(), 49439);
        assert_eq!(components.call_opcode_is_rel_f_op_1_base_fp_t.len(), 33);
        assert_eq!(components.jnz_opcode_is_taken_t_dst_base_fp_t.len(), 11235);
        assert_eq!(components.jnz_opcode_is_taken_f_dst_base_fp_f.len(), 27032);
        assert_eq!(components.jnz_opcode_is_taken_t_dst_base_fp_f.len(), 51060);
        assert_eq!(components.jnz_opcode_is_taken_f_dst_base_fp_t.len(), 5100);
        assert_eq!(
            components
                .jump_opcode_is_rel_t_is_imm_t_is_double_deref_f
                .len(),
            31873865
        );
        assert_eq!(
            components
                .jump_opcode_is_rel_t_is_imm_f_is_double_deref_f
                .len(),
            500
        );
        assert_eq!(
            components
                .jump_opcode_is_rel_f_is_imm_f_is_double_deref_t
                .len(),
            32
        );
        assert_eq!(
            components
                .jump_opcode_is_rel_f_is_imm_f_is_double_deref_f
                .len(),
            0
        );
        assert_eq!(components.mul_opcode_is_small_t_is_imm_t.len(), 8996);
        assert_eq!(components.mul_opcode_is_small_t_is_imm_f.len(), 6563);
        assert_eq!(components.mul_opcode_is_small_f_is_imm_f.len(), 4583);
        assert_eq!(components.mul_opcode_is_small_f_is_imm_t.len(), 9047);
        assert_eq!(components.ret_opcode.len(), 49472);

        // Test builtins.
        let builtins_segments = input.builtins_segments;
        assert_eq!(builtins_segments.add_mod, None);
        assert_eq!(builtins_segments.bitwise, None);
        assert_eq!(builtins_segments.ec_op, Some((16428600, 16428747).into()));
        assert_eq!(builtins_segments.ecdsa, None);
        assert_eq!(builtins_segments.keccak, None);
        assert_eq!(builtins_segments.mul_mod, None);
        assert_eq!(builtins_segments.pedersen, Some((1322552, 1337489).into()));
        assert_eq!(
            builtins_segments.poseidon,
            Some((16920120, 17444532).into())
        );
        assert_eq!(builtins_segments.range_check_bits_96, None);
        assert_eq!(
            builtins_segments.range_check_bits_128,
            Some((1715768, 1757348).into())
        );
    }

    #[cfg(feature = "slow-tests")]
    #[test]
    fn test_read_from_small_files() {
        let input = small_cairo_input();

        // Test opcode components.
        let components = input.state_transitions.casm_states_by_opcode;
        assert_eq!(components.generic_opcode.len(), 0);
        assert_eq!(components.add_ap_opcode_is_imm_f_op_1_base_fp_f.len(), 0);
        assert_eq!(components.add_ap_opcode_is_imm_t_op_1_base_fp_f.len(), 2);
        assert_eq!(components.add_ap_opcode_is_imm_f_op_1_base_fp_t.len(), 1);
        assert_eq!(components.add_opcode_is_small_t_is_imm_t.len(), 950);
        assert_eq!(components.add_opcode_is_small_f_is_imm_f.len(), 0);
        assert_eq!(components.add_opcode_is_small_t_is_imm_f.len(), 0);
        assert_eq!(components.add_opcode_is_small_f_is_imm_t.len(), 0);
        assert_eq!(
            components.assert_eq_opcode_is_double_deref_f_is_imm_f.len(),
            55
        );
        assert_eq!(
            components.assert_eq_opcode_is_double_deref_t_is_imm_f.len(),
            2100
        );
        assert_eq!(
            components.assert_eq_opcode_is_double_deref_f_is_imm_t.len(),
            1952
        );
        assert_eq!(components.call_opcode_is_rel_f_op_1_base_fp_f.len(), 0);
        assert_eq!(components.call_opcode_is_rel_t_op_1_base_fp_f.len(), 462);
        assert_eq!(components.call_opcode_is_rel_f_op_1_base_fp_t.len(), 0);
        assert_eq!(components.jnz_opcode_is_taken_t_dst_base_fp_t.len(), 450);
        assert_eq!(components.jnz_opcode_is_taken_f_dst_base_fp_f.len(), 0);
        assert_eq!(components.jnz_opcode_is_taken_t_dst_base_fp_f.len(), 0);
        assert_eq!(components.jnz_opcode_is_taken_f_dst_base_fp_t.len(), 11);
        assert_eq!(
            components
                .jump_opcode_is_rel_t_is_imm_t_is_double_deref_f
                .len(),
            124626
        );
        assert_eq!(
            components
                .jump_opcode_is_rel_t_is_imm_f_is_double_deref_f
                .len(),
            0
        );
        assert_eq!(
            components
                .jump_opcode_is_rel_f_is_imm_f_is_double_deref_t
                .len(),
            0
        );
        assert_eq!(
            components
                .jump_opcode_is_rel_f_is_imm_f_is_double_deref_f
                .len(),
            0
        );
        assert_eq!(components.mul_opcode_is_small_t_is_imm_t.len(), 0);
        assert_eq!(components.mul_opcode_is_small_t_is_imm_f.len(), 0);
        assert_eq!(components.mul_opcode_is_small_f_is_imm_f.len(), 0);
        assert_eq!(components.mul_opcode_is_small_f_is_imm_t.len(), 0);
        assert_eq!(components.ret_opcode.len(), 462);

        // Test builtins.
        let builtins_segments = input.builtins_segments;
        assert_eq!(builtins_segments.add_mod, None);
        assert_eq!(builtins_segments.bitwise, Some((22512, 22762).into()));
        assert_eq!(builtins_segments.ec_op, Some((63472, 63822).into()));
        assert_eq!(builtins_segments.ecdsa, Some((22384, 22484).into()));
        assert_eq!(builtins_segments.keccak, Some((64368, 65168).into()));
        assert_eq!(builtins_segments.mul_mod, None);
        assert_eq!(builtins_segments.pedersen, Some((4464, 4614).into()));
        assert_eq!(builtins_segments.poseidon, Some((65392, 65692).into()));
        assert_eq!(
            builtins_segments.range_check_bits_96,
            Some((68464, 68514).into())
        );
        assert_eq!(
            builtins_segments.range_check_bits_128,
            Some((6000, 6050).into())
        );
    }
}<|MERGE_RESOLUTION|>--- conflicted
+++ resolved
@@ -1,12 +1,12 @@
 mod json;
 
-use std::collections::HashMap;
 use std::io::Read;
 use std::path::Path;
 
 use bytemuck::{bytes_of_mut, Pod, Zeroable};
 use cairo_vm::air_public_input::{MemorySegmentAddresses, PublicInput};
 use cairo_vm::vm::trace::trace_entry::RelocatedTraceEntry;
+use hashbrown::HashMap;
 use json::PrivateInput;
 use thiserror_no_std::Error;
 use tracing::{span, Level};
@@ -46,12 +46,7 @@
         .map(|v| v.stop_ptr)
         .max()
         .ok_or(VmImportError::NoMemorySegments)?;
-<<<<<<< HEAD
     assert!(end_addr < 1 << (usize::BITS - 1));
-    let memory_config = MemoryConfig::default();
-=======
-    assert!(end_addr < (1 << 32));
->>>>>>> a4727067
 
     let memory_path = private_input_json
         .parent()

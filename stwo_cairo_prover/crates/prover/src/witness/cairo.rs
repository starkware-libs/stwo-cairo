<<<<<<< HEAD
use std::array;
use std::sync::Arc;

use cairo_air::air::{
    CairoClaim, CairoInteractionClaim, CairoInteractionElements, MemorySmallValue, PublicData,
    PublicMemory, PublicSegmentRanges, SegmentRange,
};
use itertools::Itertools;
use stwo::core::fields::m31::M31;
use stwo::prover::backend::simd::SimdBackend;
use stwo_cairo_adapter::memory::Memory;
use stwo_cairo_adapter::{ProverInput, PublicSegmentContext};
use stwo_cairo_common::preprocessed_columns::preprocessed_trace::{
    PreProcessedTrace, MAX_SEQUENCE_LOG_SIZE,
};
=======
use cairo_air::air::{CairoClaim, CairoInteractionClaim};
use cairo_air::cairo_interaction_elements::CairoInteractionElements;
use cairo_air::public_data::PublicData;
use stwo::core::fields::m31::M31;
use stwo::prover::backend::simd::SimdBackend;
use stwo_cairo_adapter::ProverInput;
use stwo_cairo_common::builtins::{
    ADD_MOD_MEMORY_CELLS, BITWISE_MEMORY_CELLS, MUL_MOD_MEMORY_CELLS, PEDERSEN_MEMORY_CELLS,
    POSEIDON_MEMORY_CELLS, RANGE_CHECK_MEMORY_CELLS,
};
use stwo_cairo_common::preprocessed_columns::preprocessed_trace::MAX_SEQUENCE_LOG_SIZE;
>>>>>>> aaca820c
use tracing::{span, Level};

use super::components::{
    add_mod_builtin, bitwise_builtin, mul_mod_builtin, pedersen_builtin, poseidon_builtin,
    range_check_builtin_bits_128, range_check_builtin_bits_96,
};
use super::public_data::create_public_data;
use super::range_checks::{RangeChecksClaimGenerator, RangeChecksInteractionClaimGenerator};
use crate::witness::components::pedersen::{
    PedersenContextClaimGenerator, PedersenContextInteractionClaimGenerator,
};
use crate::witness::components::poseidon::{
    PoseidonContextClaimGenerator, PoseidonContextInteractionClaimGenerator,
};
use crate::witness::components::{
<<<<<<< HEAD
    memory_address_to_id, memory_id_to_big, verify_bitwise_xor_4, verify_bitwise_xor_7,
    verify_bitwise_xor_8, verify_bitwise_xor_9, verify_instruction,
=======
    add_ap_opcode, add_opcode, add_opcode_small, assert_eq_opcode, assert_eq_opcode_double_deref,
    assert_eq_opcode_imm, blake_compress_opcode, blake_g, blake_round, blake_round_sigma,
    call_opcode_abs, call_opcode_rel_imm, generic_opcode, jnz_opcode_non_taken, jnz_opcode_taken,
    jump_opcode_abs, jump_opcode_double_deref, jump_opcode_rel, jump_opcode_rel_imm,
    memory_address_to_id, memory_id_to_big, mul_opcode, mul_opcode_small, qm_31_add_mul_opcode,
    ret_opcode, triple_xor_32, verify_bitwise_xor_12, verify_bitwise_xor_4, verify_bitwise_xor_7,
    verify_bitwise_xor_8, verify_bitwise_xor_8_b, verify_bitwise_xor_9, verify_instruction,
>>>>>>> aaca820c
};
use crate::witness::utils::TreeBuilder;

/// Responsible for generating the CairoClaim and writing the trace.
/// NOTE: Order of writing the trace is important, and should be consistent with [`CairoClaim`],
/// [`CairoInteractionClaim`], [`CairoComponents`], [`CairoInteractionElements`].
pub struct CairoClaimGenerator {
    public_data: PublicData,

    add: Option<add_opcode::ClaimGenerator>,
    add_small: Option<add_opcode_small::ClaimGenerator>,
    add_ap: Option<add_ap_opcode::ClaimGenerator>,
    assert_eq: Option<assert_eq_opcode::ClaimGenerator>,
    assert_eq_imm: Option<assert_eq_opcode_imm::ClaimGenerator>,
    assert_eq_double_deref: Option<assert_eq_opcode_double_deref::ClaimGenerator>,
    blake: Option<blake_compress_opcode::ClaimGenerator>,
    call: Option<call_opcode_abs::ClaimGenerator>,
    call_rel_imm: Option<call_opcode_rel_imm::ClaimGenerator>,
    generic: Option<generic_opcode::ClaimGenerator>,
    jnz: Option<jnz_opcode_non_taken::ClaimGenerator>,
    jnz_taken: Option<jnz_opcode_taken::ClaimGenerator>,
    jump: Option<jump_opcode_abs::ClaimGenerator>,
    jump_double_deref: Option<jump_opcode_double_deref::ClaimGenerator>,
    jump_rel: Option<jump_opcode_rel::ClaimGenerator>,
    jump_rel_imm: Option<jump_opcode_rel_imm::ClaimGenerator>,
    mul: Option<mul_opcode::ClaimGenerator>,
    mul_small: Option<mul_opcode_small::ClaimGenerator>,
    qm31: Option<qm_31_add_mul_opcode::ClaimGenerator>,
    ret: Option<ret_opcode::ClaimGenerator>,

    // Internal components.
    verify_instruction_trace_generator: verify_instruction::ClaimGenerator,
    blake_round_trace_generator: Option<blake_round::ClaimGenerator>,
    blake_g_trace_generator: Option<blake_g::ClaimGenerator>,
    blake_sigma_trace_generator: Option<blake_round_sigma::ClaimGenerator>,
    triple_xor_32_trace_generator: Option<triple_xor_32::ClaimGenerator>,
    verify_bitwise_xor_12_trace_generator: Option<verify_bitwise_xor_12::ClaimGenerator>,
    add_mod_builtin_trace_generator: Option<add_mod_builtin::ClaimGenerator>,
    bitwise_builtin_trace_generator: Option<bitwise_builtin::ClaimGenerator>,
    mul_mod_builtin_trace_generator: Option<mul_mod_builtin::ClaimGenerator>,
    pedersen_builtin_trace_generator: Option<pedersen_builtin::ClaimGenerator>,
    poseidon_builtin_trace_generator: Option<poseidon_builtin::ClaimGenerator>,
    range_check_96_builtin_trace_generator: Option<range_check_builtin_bits_96::ClaimGenerator>,
    range_check_128_builtin_trace_generator: Option<range_check_builtin_bits_128::ClaimGenerator>,
    pedersen_context_trace_generator: PedersenContextClaimGenerator,
    poseidon_context_trace_generator: PoseidonContextClaimGenerator,
    memory_address_to_id_trace_generator: memory_address_to_id::ClaimGenerator,
    memory_id_to_value_trace_generator: memory_id_to_big::ClaimGenerator,
    range_checks_trace_generator: RangeChecksClaimGenerator,
    verify_bitwise_xor_4_trace_generator: verify_bitwise_xor_4::ClaimGenerator,
    verify_bitwise_xor_7_trace_generator: verify_bitwise_xor_7::ClaimGenerator,
    verify_bitwise_xor_8_trace_generator: verify_bitwise_xor_8::ClaimGenerator,
    verify_bitwise_xor_9_trace_generator: verify_bitwise_xor_9::ClaimGenerator,
    // ...
}
impl CairoClaimGenerator {
    pub fn new(
        ProverInput {
            state_transitions,
            memory,
            public_memory_addresses,
            builtin_segments,
            public_segment_context,
            ..
        }: ProverInput,
        preprocessed_trace: Arc<PreProcessedTrace>,
    ) -> Self {
        let initial_state = state_transitions.initial_state;
        let final_state = state_transitions.final_state;

        let add = (!state_transitions
            .casm_states_by_opcode
            .add_opcode
            .is_empty())
        .then(|| {
            add_opcode::ClaimGenerator::new(state_transitions.casm_states_by_opcode.add_opcode)
        });
        let add_small = (!state_transitions
            .casm_states_by_opcode
            .add_opcode_small
            .is_empty())
        .then(|| {
            add_opcode_small::ClaimGenerator::new(
                state_transitions.casm_states_by_opcode.add_opcode_small,
            )
        });
        let add_ap = (!state_transitions
            .casm_states_by_opcode
            .add_ap_opcode
            .is_empty())
        .then(|| {
            add_ap_opcode::ClaimGenerator::new(
                state_transitions.casm_states_by_opcode.add_ap_opcode,
            )
        });
        let assert_eq = (!state_transitions
            .casm_states_by_opcode
            .assert_eq_opcode
            .is_empty())
        .then(|| {
            assert_eq_opcode::ClaimGenerator::new(
                state_transitions.casm_states_by_opcode.assert_eq_opcode,
            )
        });
        let assert_eq_imm = (!state_transitions
            .casm_states_by_opcode
            .assert_eq_opcode_imm
            .is_empty())
        .then(|| {
            assert_eq_opcode_imm::ClaimGenerator::new(
                state_transitions.casm_states_by_opcode.assert_eq_opcode_imm,
            )
        });
        let assert_eq_double_deref = (!state_transitions
            .casm_states_by_opcode
            .assert_eq_opcode_double_deref
            .is_empty())
        .then(|| {
            assert_eq_opcode_double_deref::ClaimGenerator::new(
                state_transitions
                    .casm_states_by_opcode
                    .assert_eq_opcode_double_deref,
            )
        });
        let blake = (!state_transitions
            .casm_states_by_opcode
            .blake_compress_opcode
            .is_empty())
        .then(|| {
            blake_compress_opcode::ClaimGenerator::new(
                state_transitions
                    .casm_states_by_opcode
                    .blake_compress_opcode,
            )
        });
        let call = (!state_transitions
            .casm_states_by_opcode
            .call_opcode_abs
            .is_empty())
        .then(|| {
            call_opcode_abs::ClaimGenerator::new(
                state_transitions.casm_states_by_opcode.call_opcode_abs,
            )
        });
        let call_rel_imm = (!state_transitions
            .casm_states_by_opcode
            .call_opcode_rel_imm
            .is_empty())
        .then(|| {
            call_opcode_rel_imm::ClaimGenerator::new(
                state_transitions.casm_states_by_opcode.call_opcode_rel_imm,
            )
        });
        let generic = (!state_transitions
            .casm_states_by_opcode
            .generic_opcode
            .is_empty())
        .then(|| {
            generic_opcode::ClaimGenerator::new(
                state_transitions.casm_states_by_opcode.generic_opcode,
            )
        });
        let jnz = (!state_transitions
            .casm_states_by_opcode
            .jnz_opcode_non_taken
            .is_empty())
        .then(|| {
            jnz_opcode_non_taken::ClaimGenerator::new(
                state_transitions.casm_states_by_opcode.jnz_opcode_non_taken,
            )
        });
        let jnz_taken = (!state_transitions
            .casm_states_by_opcode
            .jnz_opcode_taken
            .is_empty())
        .then(|| {
            jnz_opcode_taken::ClaimGenerator::new(
                state_transitions.casm_states_by_opcode.jnz_opcode_taken,
            )
        });
        let jump = (!state_transitions
            .casm_states_by_opcode
            .jump_opcode_abs
            .is_empty())
        .then(|| {
            jump_opcode_abs::ClaimGenerator::new(
                state_transitions.casm_states_by_opcode.jump_opcode_abs,
            )
        });
        let jump_double_deref = (!state_transitions
            .casm_states_by_opcode
            .jump_opcode_double_deref
            .is_empty())
        .then(|| {
            jump_opcode_double_deref::ClaimGenerator::new(
                state_transitions
                    .casm_states_by_opcode
                    .jump_opcode_double_deref,
            )
        });
        let jump_rel = (!state_transitions
            .casm_states_by_opcode
            .jump_opcode_rel
            .is_empty())
        .then(|| {
            jump_opcode_rel::ClaimGenerator::new(
                state_transitions.casm_states_by_opcode.jump_opcode_rel,
            )
        });
        let jump_rel_imm = (!state_transitions
            .casm_states_by_opcode
            .jump_opcode_rel_imm
            .is_empty())
        .then(|| {
            jump_opcode_rel_imm::ClaimGenerator::new(
                state_transitions.casm_states_by_opcode.jump_opcode_rel_imm,
            )
        });
        let mul = (!state_transitions
            .casm_states_by_opcode
            .mul_opcode
            .is_empty())
        .then(|| {
            mul_opcode::ClaimGenerator::new(state_transitions.casm_states_by_opcode.mul_opcode)
        });
        let mul_small = (!state_transitions
            .casm_states_by_opcode
            .mul_opcode_small
            .is_empty())
        .then(|| {
            mul_opcode_small::ClaimGenerator::new(
                state_transitions.casm_states_by_opcode.mul_opcode_small,
            )
        });
        let qm31 = (!state_transitions
            .casm_states_by_opcode
            .qm_31_add_mul_opcode
            .is_empty())
        .then(|| {
            qm_31_add_mul_opcode::ClaimGenerator::new(
                state_transitions.casm_states_by_opcode.qm_31_add_mul_opcode,
            )
        });
        let ret = (!state_transitions
            .casm_states_by_opcode
            .ret_opcode
            .is_empty())
        .then(|| {
            ret_opcode::ClaimGenerator::new(state_transitions.casm_states_by_opcode.ret_opcode)
        });
        let verify_instruction_trace_generator = verify_instruction::ClaimGenerator::new();
<<<<<<< HEAD
        let builtins = BuiltinsClaimGenerator::new(builtin_segments);
        let pedersen_context_trace_generator =
            PedersenContextClaimGenerator::new(Arc::clone(&preprocessed_trace));
        let poseidon_context_trace_generator =
            PoseidonContextClaimGenerator::new(Arc::clone(&preprocessed_trace));
=======
        let add_mod_builtin_trace_generator = builtin_segments.add_mod.map(|segment| {
            let segment_length = segment.stop_ptr - segment.begin_addr;
            assert!(
                segment_length.is_multiple_of(ADD_MOD_MEMORY_CELLS),
                "add mod segment length is not a multiple of it's cells_per_instance"
            );
            let n_instances = segment_length / ADD_MOD_MEMORY_CELLS;
            assert!(
                n_instances.is_power_of_two(),
                "add mod instances number is not a power of two"
            );
            add_mod_builtin::ClaimGenerator::new(n_instances.ilog2(), segment.begin_addr as u32)
        });
        let bitwise_builtin_trace_generator = builtin_segments.bitwise.map(|segment| {
            let segment_length = segment.stop_ptr - segment.begin_addr;
            assert!(
                segment_length.is_multiple_of(BITWISE_MEMORY_CELLS),
                "bitwise segment length is not a multiple of it's cells_per_instance"
            );
            let n_instances = segment_length / BITWISE_MEMORY_CELLS;
            assert!(
                n_instances.is_power_of_two(),
                "bitwise instances number is not a power of two"
            );
            bitwise_builtin::ClaimGenerator::new(n_instances.ilog2(), segment.begin_addr as u32)
        });
        let mul_mod_builtin_trace_generator = builtin_segments.mul_mod.map(|segment| {
            let segment_length = segment.stop_ptr - segment.begin_addr;
            assert!(
                segment_length.is_multiple_of(MUL_MOD_MEMORY_CELLS),
                "mul mod segment length is not a multiple of it's cells_per_instance"
            );
            let n_instances = segment_length / MUL_MOD_MEMORY_CELLS;
            assert!(
                n_instances.is_power_of_two(),
                "mul mod instances number is not a power of two"
            );
            mul_mod_builtin::ClaimGenerator::new(n_instances.ilog2(), segment.begin_addr as u32)
        });
        let pedersen_builtin_trace_generator = builtin_segments.pedersen.map(|segment| {
            let segment_length = segment.stop_ptr - segment.begin_addr;
            assert!(
                segment_length.is_multiple_of(PEDERSEN_MEMORY_CELLS),
                "pedersen segment length is not a multiple of it's cells_per_instance"
            );
            let n_instances = segment_length / PEDERSEN_MEMORY_CELLS;
            assert!(
                n_instances.is_power_of_two(),
                "pedersen instances number is not a power of two"
            );
            pedersen_builtin::ClaimGenerator::new(n_instances.ilog2(), segment.begin_addr as u32)
        });
        let poseidon_builtin_trace_generator = builtin_segments.poseidon.map(|segment| {
            let segment_length = segment.stop_ptr - segment.begin_addr;
            assert!(
                segment_length.is_multiple_of(POSEIDON_MEMORY_CELLS),
                "poseidon segment length is not a multiple of it's cells_per_instance"
            );
            let n_instances = segment_length / POSEIDON_MEMORY_CELLS;
            assert!(
                n_instances.is_power_of_two(),
                "poseidon instances number is not a power of two"
            );
            poseidon_builtin::ClaimGenerator::new(n_instances.ilog2(), segment.begin_addr as u32)
        });
        let range_check_96_builtin_trace_generator =
            builtin_segments.range_check_bits_96.map(|segment| {
                let segment_length = segment.stop_ptr - segment.begin_addr;
                let n_instances = segment_length / RANGE_CHECK_MEMORY_CELLS;
                assert!(
                    n_instances.is_power_of_two(),
                    "range_check_bits_96 instances number is not a power of two"
                );
                range_check_builtin_bits_96::ClaimGenerator::new(
                    n_instances.ilog2(),
                    segment.begin_addr as u32,
                )
            });
        let range_check_128_builtin_trace_generator =
            builtin_segments.range_check_bits_128.map(|segment| {
                let segment_length = segment.stop_ptr - segment.begin_addr;
                let n_instances = segment_length / RANGE_CHECK_MEMORY_CELLS;
                assert!(
                    n_instances.is_power_of_two(),
                    "range_check_bits_128 instances number is not a power of two"
                );
                range_check_builtin_bits_128::ClaimGenerator::new(
                    n_instances.ilog2(),
                    segment.begin_addr as u32,
                )
            });
        let pedersen_context_trace_generator = PedersenContextClaimGenerator::new();
        let poseidon_context_trace_generator = PoseidonContextClaimGenerator::new();
>>>>>>> aaca820c
        let memory_address_to_id_trace_generator =
            memory_address_to_id::ClaimGenerator::new(&memory);
        let memory_id_to_value_trace_generator = memory_id_to_big::ClaimGenerator::new(&memory);
        let range_checks_trace_generator =
            RangeChecksClaimGenerator::new(Arc::clone(&preprocessed_trace));
        let verify_bitwise_xor_4_trace_generator =
            verify_bitwise_xor_4::ClaimGenerator::new(Arc::clone(&preprocessed_trace));
        let verify_bitwise_xor_7_trace_generator =
            verify_bitwise_xor_7::ClaimGenerator::new(Arc::clone(&preprocessed_trace));
        let verify_bitwise_xor_8_trace_generator =
            verify_bitwise_xor_8::ClaimGenerator::new(Arc::clone(&preprocessed_trace));
        let verify_bitwise_xor_9_trace_generator =
            verify_bitwise_xor_9::ClaimGenerator::new(Arc::clone(&preprocessed_trace));

        // Yield public memory.
        for addr in public_memory_addresses
            .iter()
            .copied()
            .map(M31::from_u32_unchecked)
        {
            let id = memory_address_to_id_trace_generator.get_id(addr);
            memory_address_to_id_trace_generator.add_input(&addr);
            memory_id_to_value_trace_generator.add_input(&id);
        }

        // Public data.
        let public_data =
            create_public_data(&memory, initial_state, final_state, public_segment_context);

        let (
            blake_round_trace_generator,
            blake_g_trace_generator,
            blake_sigma_trace_generator,
            triple_xor_32_trace_generator,
            verify_bitwise_xor_12_trace_generator,
        ) = if blake.is_some() {
            (
                Some(blake_round::ClaimGenerator::new(memory)),
                Some(blake_g::ClaimGenerator::new()),
                Some(blake_round_sigma::ClaimGenerator::new()),
                Some(triple_xor_32::ClaimGenerator::new()),
                Some(verify_bitwise_xor_12::ClaimGenerator::new()),
            )
        } else {
            (None, None, None, None, None)
        };

<<<<<<< HEAD
        let blake_context_trace_generator =
            BlakeContextClaimGenerator::new(memory, preprocessed_trace);

=======
>>>>>>> aaca820c
        Self {
            public_data,
            add,
            add_small,
            add_ap,
            assert_eq,
            assert_eq_imm,
            assert_eq_double_deref,
            blake,
            call,
            call_rel_imm,
            generic,
            jnz,
            jnz_taken,
            jump,
            jump_double_deref,
            jump_rel,
            jump_rel_imm,
            mul,
            mul_small,
            qm31,
            ret,
            verify_instruction_trace_generator,
            blake_round_trace_generator,
            blake_g_trace_generator,
            blake_sigma_trace_generator,
            triple_xor_32_trace_generator,
            verify_bitwise_xor_12_trace_generator,
            add_mod_builtin_trace_generator,
            bitwise_builtin_trace_generator,
            mul_mod_builtin_trace_generator,
            pedersen_builtin_trace_generator,
            poseidon_builtin_trace_generator,
            range_check_96_builtin_trace_generator,
            range_check_128_builtin_trace_generator,
            pedersen_context_trace_generator,
            poseidon_context_trace_generator,
            memory_address_to_id_trace_generator,
            memory_id_to_value_trace_generator,
            range_checks_trace_generator,
            verify_bitwise_xor_4_trace_generator,
            verify_bitwise_xor_7_trace_generator,
            verify_bitwise_xor_8_trace_generator,
            verify_bitwise_xor_9_trace_generator,
        }
    }

    pub fn write_trace(
        mut self,
        tree_builder: &mut impl TreeBuilder<SimdBackend>,
    ) -> (CairoClaim, CairoInteractionClaimGenerator) {
        let span = span!(Level::INFO, "write opcode trace").entered();
        let (add, add_interaction_gens) = self
            .add
            .map(|gen| {
                gen.write_trace(
                    tree_builder,
                    &self.memory_address_to_id_trace_generator,
                    &self.memory_id_to_value_trace_generator,
                    &self.verify_instruction_trace_generator,
                )
            })
            .unzip();
        let (add_small, add_small_interaction_gens) = self
            .add_small
            .map(|gen| {
                gen.write_trace(
                    tree_builder,
                    &self.memory_address_to_id_trace_generator,
                    &self.memory_id_to_value_trace_generator,
                    &self.verify_instruction_trace_generator,
                )
            })
            .unzip();
        let (add_ap, add_ap_interaction_gens) = self
            .add_ap
            .map(|gen| {
                gen.write_trace(
                    tree_builder,
                    &self.memory_address_to_id_trace_generator,
                    &self.memory_id_to_value_trace_generator,
                    &self.verify_instruction_trace_generator,
                    &self.range_checks_trace_generator.rc_18_trace_generator,
                    &self.range_checks_trace_generator.rc_11_trace_generator,
                )
            })
            .unzip();
        let (assert_eq, assert_eq_interaction_gens) = self
            .assert_eq
            .map(|gen| {
                gen.write_trace(
                    tree_builder,
                    &self.memory_address_to_id_trace_generator,
                    &self.memory_id_to_value_trace_generator,
                    &self.verify_instruction_trace_generator,
                )
            })
            .unzip();
        let (assert_eq_imm, assert_eq_imm_interaction_gens) = self
            .assert_eq_imm
            .map(|gen| {
                gen.write_trace(
                    tree_builder,
                    &self.memory_address_to_id_trace_generator,
                    &self.memory_id_to_value_trace_generator,
                    &self.verify_instruction_trace_generator,
                )
            })
            .unzip();
        let (assert_eq_double_deref, assert_eq_double_deref_interaction_gens) = self
            .assert_eq_double_deref
            .map(|gen| {
                gen.write_trace(
                    tree_builder,
                    &self.memory_address_to_id_trace_generator,
                    &self.memory_id_to_value_trace_generator,
                    &self.verify_instruction_trace_generator,
                )
            })
            .unzip();
        let (blake, blake_interaction_gens) = self
            .blake
            .map(|gen| {
                gen.write_trace(
                    tree_builder,
                    &self.memory_address_to_id_trace_generator,
                    &self.memory_id_to_value_trace_generator,
                    &self.verify_instruction_trace_generator,
                    &self.range_checks_trace_generator.rc_7_2_5_trace_generator,
                    &self.verify_bitwise_xor_8_trace_generator,
                    self.blake_round_trace_generator.as_mut().unwrap(),
                    self.triple_xor_32_trace_generator.as_mut().unwrap(),
                )
            })
            .unzip();
        let (call, call_interaction_gens) = self
            .call
            .map(|gen| {
                gen.write_trace(
                    tree_builder,
                    &self.memory_address_to_id_trace_generator,
                    &self.memory_id_to_value_trace_generator,
                    &self.verify_instruction_trace_generator,
                )
            })
            .unzip();
        let (call_rel_imm, call_rel_imm_interaction_gens) = self
            .call_rel_imm
            .map(|gen| {
                gen.write_trace(
                    tree_builder,
                    &self.memory_address_to_id_trace_generator,
                    &self.memory_id_to_value_trace_generator,
                    &self.verify_instruction_trace_generator,
                )
            })
            .unzip();
        let (generic, generic_opcode_interaction_gens) = self
            .generic
            .map(|gen| {
                gen.write_trace(
                    tree_builder,
                    &self.memory_address_to_id_trace_generator,
                    &self.memory_id_to_value_trace_generator,
                    &self.verify_instruction_trace_generator,
                    &self.range_checks_trace_generator.rc_9_9_trace_generator,
                    &self.range_checks_trace_generator.rc_9_9_b_trace_generator,
                    &self.range_checks_trace_generator.rc_9_9_c_trace_generator,
                    &self.range_checks_trace_generator.rc_9_9_d_trace_generator,
                    &self.range_checks_trace_generator.rc_9_9_e_trace_generator,
                    &self.range_checks_trace_generator.rc_9_9_f_trace_generator,
                    &self.range_checks_trace_generator.rc_9_9_g_trace_generator,
                    &self.range_checks_trace_generator.rc_9_9_h_trace_generator,
                    &self.range_checks_trace_generator.rc_20_trace_generator,
                    &self.range_checks_trace_generator.rc_20_b_trace_generator,
                    &self.range_checks_trace_generator.rc_20_c_trace_generator,
                    &self.range_checks_trace_generator.rc_20_d_trace_generator,
                    &self.range_checks_trace_generator.rc_20_e_trace_generator,
                    &self.range_checks_trace_generator.rc_20_f_trace_generator,
                    &self.range_checks_trace_generator.rc_20_g_trace_generator,
                    &self.range_checks_trace_generator.rc_20_h_trace_generator,
                    &self.range_checks_trace_generator.rc_18_trace_generator,
                    &self.range_checks_trace_generator.rc_11_trace_generator,
                )
            })
            .unzip();
        let (jnz, jnz_interaction_gens) = self
            .jnz
            .map(|gen| {
                gen.write_trace(
                    tree_builder,
                    &self.memory_address_to_id_trace_generator,
                    &self.memory_id_to_value_trace_generator,
                    &self.verify_instruction_trace_generator,
                )
            })
            .unzip();
        let (jnz_taken, jnz_taken_interaction_gens) = self
            .jnz_taken
            .map(|gen| {
                gen.write_trace(
                    tree_builder,
                    &self.memory_address_to_id_trace_generator,
                    &self.memory_id_to_value_trace_generator,
                    &self.verify_instruction_trace_generator,
                )
            })
            .unzip();
        let (jump, jump_interaction_gens) = self
            .jump
            .map(|gen| {
                gen.write_trace(
                    tree_builder,
                    &self.memory_address_to_id_trace_generator,
                    &self.memory_id_to_value_trace_generator,
                    &self.verify_instruction_trace_generator,
                )
            })
            .unzip();
        let (jump_double_deref, jump_double_deref_interaction_gens) = self
            .jump_double_deref
            .map(|gen| {
                gen.write_trace(
                    tree_builder,
                    &self.memory_address_to_id_trace_generator,
                    &self.memory_id_to_value_trace_generator,
                    &self.verify_instruction_trace_generator,
                )
            })
            .unzip();
        let (jump_rel, jump_rel_interaction_gens) = self
            .jump_rel
            .map(|gen| {
                gen.write_trace(
                    tree_builder,
                    &self.memory_address_to_id_trace_generator,
                    &self.memory_id_to_value_trace_generator,
                    &self.verify_instruction_trace_generator,
                )
            })
            .unzip();
        let (jump_rel_imm, jump_rel_imm_interaction_gens) = self
            .jump_rel_imm
            .map(|gen| {
                gen.write_trace(
                    tree_builder,
                    &self.memory_address_to_id_trace_generator,
                    &self.memory_id_to_value_trace_generator,
                    &self.verify_instruction_trace_generator,
                )
            })
            .unzip();
        let (mul, mul_interaction_gens) = self
            .mul
            .map(|gen| {
                gen.write_trace(
                    tree_builder,
                    &self.memory_address_to_id_trace_generator,
                    &self.memory_id_to_value_trace_generator,
                    &self.verify_instruction_trace_generator,
                    &self.range_checks_trace_generator.rc_20_trace_generator,
                    &self.range_checks_trace_generator.rc_20_b_trace_generator,
                    &self.range_checks_trace_generator.rc_20_c_trace_generator,
                    &self.range_checks_trace_generator.rc_20_d_trace_generator,
                    &self.range_checks_trace_generator.rc_20_e_trace_generator,
                    &self.range_checks_trace_generator.rc_20_f_trace_generator,
                    &self.range_checks_trace_generator.rc_20_g_trace_generator,
                    &self.range_checks_trace_generator.rc_20_h_trace_generator,
                )
            })
            .unzip();
        let (mul_small, mul_small_interaction_gens) = self
            .mul_small
            .map(|gen| {
                gen.write_trace(
                    tree_builder,
                    &self.memory_address_to_id_trace_generator,
                    &self.memory_id_to_value_trace_generator,
                    &self.verify_instruction_trace_generator,
                    &self.range_checks_trace_generator.rc_11_trace_generator,
                )
            })
            .unzip();
        let (qm31, qm31_interaction_gens) = self
            .qm31
            .map(|gen| {
                gen.write_trace(
                    tree_builder,
                    &self.memory_address_to_id_trace_generator,
                    &self.memory_id_to_value_trace_generator,
                    &self.verify_instruction_trace_generator,
                    &self.range_checks_trace_generator.rc_4_4_4_4_trace_generator,
                )
            })
            .unzip();
        let (ret, ret_interaction_gens) = self
            .ret
            .map(|gen| {
                gen.write_trace(
                    tree_builder,
                    &self.memory_address_to_id_trace_generator,
                    &self.memory_id_to_value_trace_generator,
                    &self.verify_instruction_trace_generator,
                )
            })
            .unzip();
        span.exit();
        let span = span!(Level::INFO, "internal component trace").entered();
        let (verify_instruction_claim, verify_instruction_interaction_gen) =
            self.verify_instruction_trace_generator.write_trace(
                tree_builder,
                &self.range_checks_trace_generator.rc_7_2_5_trace_generator,
                &self.range_checks_trace_generator.rc_4_3_trace_generator,
                &self.memory_address_to_id_trace_generator,
                &self.memory_id_to_value_trace_generator,
            );
<<<<<<< HEAD
        let (blake_context_claim, blake_context_interaction_gen) =
            self.blake_context_trace_generator.write_trace(
                tree_builder,
                &self.memory_address_to_id_trace_generator,
                &self.memory_id_to_value_trace_generator,
                &self.range_checks_trace_generator,
                &self.verify_bitwise_xor_4_trace_generator,
                &self.verify_bitwise_xor_7_trace_generator,
                &self.verify_bitwise_xor_8_trace_generator,
                &self.verify_bitwise_xor_9_trace_generator,
            );
        let (builtins_claim, builtins_interaction_gen) = self.builtins.write_trace(
            tree_builder,
            &self.memory_address_to_id_trace_generator,
            &self.memory_id_to_value_trace_generator,
            &mut self.pedersen_context_trace_generator,
            &mut self.poseidon_context_trace_generator,
            &self.range_checks_trace_generator.rc_6_trace_generator,
            &self.range_checks_trace_generator.rc_12_trace_generator,
            &self.range_checks_trace_generator.rc_18_trace_generator,
            &self.range_checks_trace_generator.rc_3_6_6_3_trace_generator,
            &self.verify_bitwise_xor_8_trace_generator,
            &self.verify_bitwise_xor_9_trace_generator,
        );
        let (pedersen_context_claim, pedersen_context_interaction_gen) =
            self.pedersen_context_trace_generator.write_trace(
                tree_builder,
                &self.memory_id_to_value_trace_generator,
                &self.range_checks_trace_generator,
            );
=======
        let (blake_round_claim, blake_round_interaction_gen) = self
            .blake_round_trace_generator
            .map(|gen| {
                let (claim, interaction_claim_generator) = gen.write_trace(
                    tree_builder,
                    self.blake_g_trace_generator.as_mut().unwrap(),
                    self.blake_sigma_trace_generator.as_ref().unwrap(),
                    &self.memory_address_to_id_trace_generator,
                    &self.memory_id_to_value_trace_generator,
                    &self.range_checks_trace_generator.rc_7_2_5_trace_generator,
                );
                (claim, interaction_claim_generator)
            })
            .unzip();

        let (blake_g_claim, blake_g_interaction_gen) = self
            .blake_g_trace_generator
            .map(|gen| {
                let (claim, interaction_claim_generator) = gen.write_trace(
                    tree_builder,
                    &self.verify_bitwise_xor_8_trace_generator,
                    &self.verify_bitwise_xor_8_b_trace_generator,
                    self.verify_bitwise_xor_12_trace_generator.as_ref().unwrap(),
                    &self.verify_bitwise_xor_4_trace_generator,
                    &self.verify_bitwise_xor_7_trace_generator,
                    &self.verify_bitwise_xor_9_trace_generator,
                );
                (claim, interaction_claim_generator)
            })
            .unzip();

        let (blake_sigma_claim, blake_sigma_interaction_gen) = self
            .blake_sigma_trace_generator
            .map(|gen| gen.write_trace(tree_builder))
            .unzip();

        let (triple_xor_32_claim, triple_xor_32_interaction_gen) = self
            .triple_xor_32_trace_generator
            .map(|gen| {
                gen.write_trace(
                    tree_builder,
                    &self.verify_bitwise_xor_8_trace_generator,
                    &self.verify_bitwise_xor_8_b_trace_generator,
                )
            })
            .unzip();

        let (verify_bitwise_xor_12_claim, verify_bitwise_xor_12_interaction_gen) = self
            .verify_bitwise_xor_12_trace_generator
            .map(|gen| gen.write_trace(tree_builder))
            .unzip();

        let (add_mod_builtin_claim, add_mod_builtin_interaction_gen) = self
            .add_mod_builtin_trace_generator
            .map(|gen| {
                gen.write_trace(
                    tree_builder,
                    &self.memory_address_to_id_trace_generator,
                    &self.memory_id_to_value_trace_generator,
                )
            })
            .unzip();

        let (bitwise_builtin_claim, bitwise_builtin_interaction_gen) = self
            .bitwise_builtin_trace_generator
            .map(|gen| {
                gen.write_trace(
                    tree_builder,
                    &self.memory_address_to_id_trace_generator,
                    &self.memory_id_to_value_trace_generator,
                    &self.verify_bitwise_xor_9_trace_generator,
                    &self.verify_bitwise_xor_8_trace_generator,
                )
            })
            .unzip();

        let (mul_mod_builtin_claim, mul_mod_builtin_interaction_gen) = self
            .mul_mod_builtin_trace_generator
            .map(|gen| {
                gen.write_trace(
                    tree_builder,
                    &self.memory_address_to_id_trace_generator,
                    &self.memory_id_to_value_trace_generator,
                    &self.range_checks_trace_generator.rc_12_trace_generator,
                    &self.range_checks_trace_generator.rc_3_6_6_3_trace_generator,
                    &self.range_checks_trace_generator.rc_18_trace_generator,
                )
            })
            .unzip();

        let (pedersen_builtin_claim, pedersen_builtin_interaction_gen) = self
            .pedersen_builtin_trace_generator
            .map(|gen| {
                gen.write_trace(
                    tree_builder,
                    &self.memory_address_to_id_trace_generator,
                    &self.memory_id_to_value_trace_generator,
                    &self.range_checks_trace_generator.rc_5_4_trace_generator,
                    &self.range_checks_trace_generator.rc_8_trace_generator,
                    &self
                        .pedersen_context_trace_generator
                        .pedersen_points_table_trace_generator,
                    &mut self
                        .pedersen_context_trace_generator
                        .partial_ec_mul_trace_generator,
                )
            })
            .unzip();

        let (poseidon_builtin_claim, poseidon_builtin_interaction_gen) = self
            .poseidon_builtin_trace_generator
            .map(|gen| {
                gen.write_trace(
                    tree_builder,
                    &self.memory_address_to_id_trace_generator,
                    &self
                        .poseidon_context_trace_generator
                        .poseidon_aggregator_trace_generator,
                )
            })
            .unzip();

        let (range_check_96_builtin_claim, range_check_96_builtin_interaction_gen) = self
            .range_check_96_builtin_trace_generator
            .map(|gen| {
                gen.write_trace(
                    tree_builder,
                    &self.memory_address_to_id_trace_generator,
                    &self.memory_id_to_value_trace_generator,
                    &self.range_checks_trace_generator.rc_6_trace_generator,
                )
            })
            .unzip();

        let (range_check_128_builtin_claim, range_check_128_builtin_interaction_gen) = self
            .range_check_128_builtin_trace_generator
            .map(|gen| {
                gen.write_trace(
                    tree_builder,
                    &self.memory_address_to_id_trace_generator,
                    &self.memory_id_to_value_trace_generator,
                )
            })
            .unzip();
        let (pedersen_context_claim, pedersen_context_interaction_gen) = self
            .pedersen_context_trace_generator
            .write_trace(tree_builder, &self.range_checks_trace_generator);
>>>>>>> aaca820c
        let (poseidon_context_claim, poseidon_context_interaction_gen) =
            self.poseidon_context_trace_generator.write_trace(
                tree_builder,
                &self.memory_id_to_value_trace_generator,
                &self.range_checks_trace_generator,
            );
        let (memory_address_to_id_claim, memory_address_to_id_interaction_gen) = self
            .memory_address_to_id_trace_generator
            .write_trace(tree_builder);

        // Memory uses "Sequence", split it according to `MAX_SEQUENCE_LOG_SIZE`.
        const LOG_MAX_BIG_SIZE: u32 = MAX_SEQUENCE_LOG_SIZE;
        let (memory_id_to_value_claim, memory_id_to_value_interaction_gen) =
            self.memory_id_to_value_trace_generator.write_trace(
                tree_builder,
                &self.range_checks_trace_generator.rc_9_9_trace_generator,
                LOG_MAX_BIG_SIZE,
            );
        let (range_checks_claim, range_checks_interaction_gen) =
            self.range_checks_trace_generator.write_trace(tree_builder);
        let (verify_bitwise_xor_4_claim, verify_bitwise_xor_4_interaction_gen) = self
            .verify_bitwise_xor_4_trace_generator
            .write_trace(tree_builder);
        let (verify_bitwise_xor_7_claim, verify_bitwise_xor_7_interaction_gen) = self
            .verify_bitwise_xor_7_trace_generator
            .write_trace(tree_builder);
        let (verify_bitwise_xor_8_claim, verify_bitwise_xor_8_interaction_gen) = self
            .verify_bitwise_xor_8_trace_generator
            .write_trace(tree_builder);
        let (verify_bitwise_xor_9_claim, verify_bitwise_xor_9_interaction_gen) = self
            .verify_bitwise_xor_9_trace_generator
            .write_trace(tree_builder);
        span.exit();
        (
            CairoClaim {
                public_data: self.public_data,
                add,
                add_small,
                add_ap,
                assert_eq,
                assert_eq_imm,
                assert_eq_double_deref,
                blake,
                call,
                call_rel_imm,
                generic,
                jnz,
                jnz_taken,
                jump,
                jump_double_deref,
                jump_rel,
                jump_rel_imm,
                mul,
                mul_small,
                qm31,
                ret,
                verify_instruction: verify_instruction_claim,
                blake_round: blake_round_claim,
                blake_g: blake_g_claim,
                blake_sigma: blake_sigma_claim,
                triple_xor_32: triple_xor_32_claim,
                verify_bitwise_xor_12: verify_bitwise_xor_12_claim,
                add_mod_builtin: add_mod_builtin_claim,
                bitwise_builtin: bitwise_builtin_claim,
                mul_mod_builtin: mul_mod_builtin_claim,
                pedersen_builtin: pedersen_builtin_claim,
                poseidon_builtin: poseidon_builtin_claim,
                range_check_96_builtin: range_check_96_builtin_claim,
                range_check_128_builtin: range_check_128_builtin_claim,
                pedersen_context: pedersen_context_claim,
                poseidon_context: poseidon_context_claim,
                memory_address_to_id: memory_address_to_id_claim,
                memory_id_to_value: memory_id_to_value_claim,
                range_checks: range_checks_claim,
                verify_bitwise_xor_4: verify_bitwise_xor_4_claim,
                verify_bitwise_xor_7: verify_bitwise_xor_7_claim,
                verify_bitwise_xor_8: verify_bitwise_xor_8_claim,
                verify_bitwise_xor_9: verify_bitwise_xor_9_claim,
            },
            CairoInteractionClaimGenerator {
                add: add_interaction_gens,
                add_small: add_small_interaction_gens,
                add_ap: add_ap_interaction_gens,
                assert_eq: assert_eq_interaction_gens,
                assert_eq_imm: assert_eq_imm_interaction_gens,
                assert_eq_double_deref: assert_eq_double_deref_interaction_gens,
                blake: blake_interaction_gens,
                call: call_interaction_gens,
                call_rel_imm: call_rel_imm_interaction_gens,
                generic_opcode_interaction_gens,
                jnz: jnz_interaction_gens,
                jnz_taken: jnz_taken_interaction_gens,
                jump: jump_interaction_gens,
                jump_double_deref: jump_double_deref_interaction_gens,
                jump_rel: jump_rel_interaction_gens,
                jump_rel_imm: jump_rel_imm_interaction_gens,
                mul: mul_interaction_gens,
                mul_small: mul_small_interaction_gens,
                qm31: qm31_interaction_gens,
                ret_interaction_gens,
                verify_instruction_interaction_gen,
                blake_round_interaction_gen,
                blake_g_interaction_gen,
                blake_sigma_interaction_gen,
                triple_xor_32_interaction_gen,
                verify_bitwise_xor_12_interaction_gen,
                add_mod_builtin_interaction_gen,
                bitwise_builtin_interaction_gen,
                mul_mod_builtin_interaction_gen,
                pedersen_builtin_interaction_gen,
                poseidon_builtin_interaction_gen,
                range_check_96_builtin_interaction_gen,
                range_check_128_builtin_interaction_gen,
                pedersen_context_interaction_gen,
                poseidon_context_interaction_gen,
                memory_address_to_id_interaction_gen,
                memory_id_to_value_interaction_gen,
                range_checks_interaction_gen,
                verify_bitwise_xor_4_interaction_gen,
                verify_bitwise_xor_7_interaction_gen,
                verify_bitwise_xor_8_interaction_gen,
                verify_bitwise_xor_9_interaction_gen,
            },
        )
    }
}

pub struct CairoInteractionClaimGenerator {
    add: Option<add_opcode::InteractionClaimGenerator>,
    add_small: Option<add_opcode_small::InteractionClaimGenerator>,
    add_ap: Option<add_ap_opcode::InteractionClaimGenerator>,
    assert_eq: Option<assert_eq_opcode::InteractionClaimGenerator>,
    assert_eq_imm: Option<assert_eq_opcode_imm::InteractionClaimGenerator>,
    assert_eq_double_deref: Option<assert_eq_opcode_double_deref::InteractionClaimGenerator>,
    blake: Option<blake_compress_opcode::InteractionClaimGenerator>,
    call: Option<call_opcode_abs::InteractionClaimGenerator>,
    call_rel_imm: Option<call_opcode_rel_imm::InteractionClaimGenerator>,
    generic_opcode_interaction_gens: Option<generic_opcode::InteractionClaimGenerator>,
    jnz: Option<jnz_opcode_non_taken::InteractionClaimGenerator>,
    jnz_taken: Option<jnz_opcode_taken::InteractionClaimGenerator>,
    jump: Option<jump_opcode_abs::InteractionClaimGenerator>,
    jump_double_deref: Option<jump_opcode_double_deref::InteractionClaimGenerator>,
    jump_rel: Option<jump_opcode_rel::InteractionClaimGenerator>,
    jump_rel_imm: Option<jump_opcode_rel_imm::InteractionClaimGenerator>,
    mul: Option<mul_opcode::InteractionClaimGenerator>,
    mul_small: Option<mul_opcode_small::InteractionClaimGenerator>,
    qm31: Option<qm_31_add_mul_opcode::InteractionClaimGenerator>,
    ret_interaction_gens: Option<ret_opcode::InteractionClaimGenerator>,
    verify_instruction_interaction_gen: verify_instruction::InteractionClaimGenerator,
    blake_round_interaction_gen: Option<blake_round::InteractionClaimGenerator>,
    blake_g_interaction_gen: Option<blake_g::InteractionClaimGenerator>,
    blake_sigma_interaction_gen: Option<blake_round_sigma::InteractionClaimGenerator>,
    triple_xor_32_interaction_gen: Option<triple_xor_32::InteractionClaimGenerator>,
    verify_bitwise_xor_12_interaction_gen: Option<verify_bitwise_xor_12::InteractionClaimGenerator>,
    add_mod_builtin_interaction_gen: Option<add_mod_builtin::InteractionClaimGenerator>,
    bitwise_builtin_interaction_gen: Option<bitwise_builtin::InteractionClaimGenerator>,
    mul_mod_builtin_interaction_gen: Option<mul_mod_builtin::InteractionClaimGenerator>,
    pedersen_builtin_interaction_gen: Option<pedersen_builtin::InteractionClaimGenerator>,
    poseidon_builtin_interaction_gen: Option<poseidon_builtin::InteractionClaimGenerator>,
    range_check_96_builtin_interaction_gen:
        Option<range_check_builtin_bits_96::InteractionClaimGenerator>,
    range_check_128_builtin_interaction_gen:
        Option<range_check_builtin_bits_128::InteractionClaimGenerator>,
    pedersen_context_interaction_gen: PedersenContextInteractionClaimGenerator,
    poseidon_context_interaction_gen: PoseidonContextInteractionClaimGenerator,
    memory_address_to_id_interaction_gen: memory_address_to_id::InteractionClaimGenerator,
    memory_id_to_value_interaction_gen: memory_id_to_big::InteractionClaimGenerator,
    range_checks_interaction_gen: RangeChecksInteractionClaimGenerator,
    verify_bitwise_xor_4_interaction_gen: verify_bitwise_xor_4::InteractionClaimGenerator,
    verify_bitwise_xor_7_interaction_gen: verify_bitwise_xor_7::InteractionClaimGenerator,
    verify_bitwise_xor_8_interaction_gen: verify_bitwise_xor_8::InteractionClaimGenerator,
    verify_bitwise_xor_9_interaction_gen: verify_bitwise_xor_9::InteractionClaimGenerator,
    // ...
}
impl CairoInteractionClaimGenerator {
    pub fn write_interaction_trace(
        self,
        tree_builder: &mut impl TreeBuilder<SimdBackend>,
        interaction_elements: &CairoInteractionElements,
    ) -> CairoInteractionClaim {
        let add = self.add.map(|gen| {
            gen.write_interaction_trace(
                tree_builder,
                &interaction_elements.verify_instruction,
                &interaction_elements.memory_address_to_id,
                &interaction_elements.memory_id_to_value,
                &interaction_elements.opcodes,
            )
        });
        let add_small = self.add_small.map(|gen| {
            gen.write_interaction_trace(
                tree_builder,
                &interaction_elements.verify_instruction,
                &interaction_elements.memory_address_to_id,
                &interaction_elements.memory_id_to_value,
                &interaction_elements.opcodes,
            )
        });
        let add_ap = self.add_ap.map(|gen| {
            gen.write_interaction_trace(
                tree_builder,
                &interaction_elements.verify_instruction,
                &interaction_elements.memory_address_to_id,
                &interaction_elements.memory_id_to_value,
                &interaction_elements.range_checks.rc_18,
                &interaction_elements.range_checks.rc_11,
                &interaction_elements.opcodes,
            )
        });
        let assert_eq = self.assert_eq.map(|gen| {
            gen.write_interaction_trace(
                tree_builder,
                &interaction_elements.verify_instruction,
                &interaction_elements.memory_address_to_id,
                &interaction_elements.opcodes,
            )
        });
        let assert_eq_imm = self.assert_eq_imm.map(|gen| {
            gen.write_interaction_trace(
                tree_builder,
                &interaction_elements.verify_instruction,
                &interaction_elements.memory_address_to_id,
                &interaction_elements.opcodes,
            )
        });
        let assert_eq_double_deref = self.assert_eq_double_deref.map(|gen| {
            gen.write_interaction_trace(
                tree_builder,
                &interaction_elements.verify_instruction,
                &interaction_elements.memory_address_to_id,
                &interaction_elements.memory_id_to_value,
                &interaction_elements.opcodes,
            )
        });
        let blake = self.blake.map(|gen| {
            gen.write_interaction_trace(
                tree_builder,
                &interaction_elements.verify_instruction,
                &interaction_elements.memory_address_to_id,
                &interaction_elements.memory_id_to_value,
                &interaction_elements.range_checks.rc_7_2_5,
                &interaction_elements.verify_bitwise_xor_8,
                &interaction_elements.blake_round,
                &interaction_elements.triple_xor_32,
                &interaction_elements.opcodes,
            )
        });
        let call = self.call.map(|gen| {
            gen.write_interaction_trace(
                tree_builder,
                &interaction_elements.verify_instruction,
                &interaction_elements.memory_address_to_id,
                &interaction_elements.memory_id_to_value,
                &interaction_elements.opcodes,
            )
        });
        let call_rel_imm = self.call_rel_imm.map(|gen| {
            gen.write_interaction_trace(
                tree_builder,
                &interaction_elements.verify_instruction,
                &interaction_elements.memory_address_to_id,
                &interaction_elements.memory_id_to_value,
                &interaction_elements.opcodes,
            )
        });
        let generic = self.generic_opcode_interaction_gens.map(|gen| {
            gen.write_interaction_trace(
                tree_builder,
                &interaction_elements.verify_instruction,
                &interaction_elements.memory_address_to_id,
                &interaction_elements.memory_id_to_value,
                &interaction_elements.range_checks.rc_9_9,
                &interaction_elements.range_checks.rc_9_9_b,
                &interaction_elements.range_checks.rc_9_9_c,
                &interaction_elements.range_checks.rc_9_9_d,
                &interaction_elements.range_checks.rc_9_9_e,
                &interaction_elements.range_checks.rc_9_9_f,
                &interaction_elements.range_checks.rc_9_9_g,
                &interaction_elements.range_checks.rc_9_9_h,
                &interaction_elements.range_checks.rc_20,
                &interaction_elements.range_checks.rc_20_b,
                &interaction_elements.range_checks.rc_20_c,
                &interaction_elements.range_checks.rc_20_d,
                &interaction_elements.range_checks.rc_20_e,
                &interaction_elements.range_checks.rc_20_f,
                &interaction_elements.range_checks.rc_20_g,
                &interaction_elements.range_checks.rc_20_h,
                &interaction_elements.range_checks.rc_18,
                &interaction_elements.range_checks.rc_11,
                &interaction_elements.opcodes,
            )
        });
        let jnz = self.jnz.map(|gen| {
            gen.write_interaction_trace(
                tree_builder,
                &interaction_elements.verify_instruction,
                &interaction_elements.memory_address_to_id,
                &interaction_elements.memory_id_to_value,
                &interaction_elements.opcodes,
            )
        });
        let jnz_taken = self.jnz_taken.map(|gen| {
            gen.write_interaction_trace(
                tree_builder,
                &interaction_elements.verify_instruction,
                &interaction_elements.memory_address_to_id,
                &interaction_elements.memory_id_to_value,
                &interaction_elements.opcodes,
            )
        });
        let jump = self.jump.map(|gen| {
            gen.write_interaction_trace(
                tree_builder,
                &interaction_elements.verify_instruction,
                &interaction_elements.memory_address_to_id,
                &interaction_elements.memory_id_to_value,
                &interaction_elements.opcodes,
            )
        });
        let jump_double_deref = self.jump_double_deref.map(|gen| {
            gen.write_interaction_trace(
                tree_builder,
                &interaction_elements.verify_instruction,
                &interaction_elements.memory_address_to_id,
                &interaction_elements.memory_id_to_value,
                &interaction_elements.opcodes,
            )
        });
        let jump_rel = self.jump_rel.map(|gen| {
            gen.write_interaction_trace(
                tree_builder,
                &interaction_elements.verify_instruction,
                &interaction_elements.memory_address_to_id,
                &interaction_elements.memory_id_to_value,
                &interaction_elements.opcodes,
            )
        });
        let jump_rel_imm = self.jump_rel_imm.map(|gen| {
            gen.write_interaction_trace(
                tree_builder,
                &interaction_elements.verify_instruction,
                &interaction_elements.memory_address_to_id,
                &interaction_elements.memory_id_to_value,
                &interaction_elements.opcodes,
            )
        });
        let mul = self.mul.map(|gen| {
            gen.write_interaction_trace(
                tree_builder,
                &interaction_elements.verify_instruction,
                &interaction_elements.memory_address_to_id,
                &interaction_elements.memory_id_to_value,
                &interaction_elements.range_checks.rc_20,
                &interaction_elements.range_checks.rc_20_b,
                &interaction_elements.range_checks.rc_20_c,
                &interaction_elements.range_checks.rc_20_d,
                &interaction_elements.range_checks.rc_20_e,
                &interaction_elements.range_checks.rc_20_f,
                &interaction_elements.range_checks.rc_20_g,
                &interaction_elements.range_checks.rc_20_h,
                &interaction_elements.opcodes,
            )
        });
        let mul_small = self.mul_small.map(|gen| {
            gen.write_interaction_trace(
                tree_builder,
                &interaction_elements.verify_instruction,
                &interaction_elements.memory_address_to_id,
                &interaction_elements.memory_id_to_value,
                &interaction_elements.range_checks.rc_11,
                &interaction_elements.opcodes,
            )
        });
        let qm31 = self.qm31.map(|gen| {
            gen.write_interaction_trace(
                tree_builder,
                &interaction_elements.verify_instruction,
                &interaction_elements.memory_address_to_id,
                &interaction_elements.memory_id_to_value,
                &interaction_elements.range_checks.rc_4_4_4_4,
                &interaction_elements.opcodes,
            )
        });
        let ret = self.ret_interaction_gens.map(|gen| {
            gen.write_interaction_trace(
                tree_builder,
                &interaction_elements.verify_instruction,
                &interaction_elements.memory_address_to_id,
                &interaction_elements.memory_id_to_value,
                &interaction_elements.opcodes,
            )
        });
        let verify_instruction_interaction_claim = self
            .verify_instruction_interaction_gen
            .write_interaction_trace(
                tree_builder,
                &interaction_elements.range_checks.rc_7_2_5,
                &interaction_elements.range_checks.rc_4_3,
                &interaction_elements.memory_address_to_id,
                &interaction_elements.memory_id_to_value,
                &interaction_elements.verify_instruction,
            );
        let blake_round_interaction_claim = self.blake_round_interaction_gen.map(|gen| {
            gen.write_interaction_trace(
                tree_builder,
                &interaction_elements.blake_g,
                &interaction_elements.blake_round,
                &interaction_elements.blake_sigma,
                &interaction_elements.memory_address_to_id,
                &interaction_elements.memory_id_to_value,
                &interaction_elements.range_checks.rc_7_2_5,
            )
        });
        let blake_g_interaction_claim = self.blake_g_interaction_gen.map(|gen| {
            gen.write_interaction_trace(
                tree_builder,
                &interaction_elements.verify_bitwise_xor_8,
                &interaction_elements.verify_bitwise_xor_8_b,
                &interaction_elements.verify_bitwise_xor_12,
                &interaction_elements.verify_bitwise_xor_4,
                &interaction_elements.verify_bitwise_xor_7,
                &interaction_elements.verify_bitwise_xor_9,
                &interaction_elements.blake_g,
            )
        });
        let blake_sigma_interaction_claim = self.blake_sigma_interaction_gen.map(|gen| {
            gen.write_interaction_trace(tree_builder, &interaction_elements.blake_sigma)
        });
        let triple_xor_32_interaction_claim = self.triple_xor_32_interaction_gen.map(|gen| {
            gen.write_interaction_trace(
                tree_builder,
                &interaction_elements.verify_bitwise_xor_8,
                &interaction_elements.verify_bitwise_xor_8_b,
                &interaction_elements.triple_xor_32,
            )
        });
        let verify_bitwise_xor_12_interaction_claim =
            self.verify_bitwise_xor_12_interaction_gen.map(|gen| {
                gen.write_interaction_trace(
                    tree_builder,
                    &interaction_elements.verify_bitwise_xor_12,
                )
            });
        let add_mod_builtin_interaction_claim = self.add_mod_builtin_interaction_gen.map(|gen| {
            gen.write_interaction_trace(
                tree_builder,
                &interaction_elements.memory_address_to_id,
                &interaction_elements.memory_id_to_value,
            )
        });
        let bitwise_builtin_interaction_claim = self.bitwise_builtin_interaction_gen.map(|gen| {
            gen.write_interaction_trace(
                tree_builder,
                &interaction_elements.memory_address_to_id,
                &interaction_elements.memory_id_to_value,
                &interaction_elements.verify_bitwise_xor_9,
                &interaction_elements.verify_bitwise_xor_8,
            )
        });
        let mul_mod_builtin_interaction_claim = self.mul_mod_builtin_interaction_gen.map(|gen| {
            gen.write_interaction_trace(
                tree_builder,
                &interaction_elements.memory_address_to_id,
                &interaction_elements.memory_id_to_value,
                &interaction_elements.range_checks.rc_12,
                &interaction_elements.range_checks.rc_3_6_6_3,
                &interaction_elements.range_checks.rc_18,
            )
        });
        let pedersen_builtin_interaction_claim = self.pedersen_builtin_interaction_gen.map(|gen| {
            gen.write_interaction_trace(
                tree_builder,
                &interaction_elements.range_checks.rc_5_4,
                &interaction_elements.memory_address_to_id,
                &interaction_elements.memory_id_to_value,
                &interaction_elements.range_checks.rc_8,
                &interaction_elements.pedersen_points_table,
                &interaction_elements.partial_ec_mul,
            )
        });
        let poseidon_builtin_interaction_claim = self.poseidon_builtin_interaction_gen.map(|gen| {
            gen.write_interaction_trace(
                tree_builder,
                &interaction_elements.memory_address_to_id,
                &interaction_elements.poseidon_aggregator,
            )
        });
        let range_check_96_builtin_interaction_claim =
            self.range_check_96_builtin_interaction_gen.map(|gen| {
                gen.write_interaction_trace(
                    tree_builder,
                    &interaction_elements.memory_address_to_id,
                    &interaction_elements.range_checks.rc_6,
                    &interaction_elements.memory_id_to_value,
                )
            });
        let range_check_128_builtin_interaction_claim =
            self.range_check_128_builtin_interaction_gen.map(|gen| {
                gen.write_interaction_trace(
                    tree_builder,
                    &interaction_elements.memory_address_to_id,
                    &interaction_elements.memory_id_to_value,
                )
            });
        let pedersen_context_interaction_claim = self
            .pedersen_context_interaction_gen
            .write_interaction_trace(tree_builder, interaction_elements);
        let poseidon_context_interaction_claim = self
            .poseidon_context_interaction_gen
            .write_interaction_trace(tree_builder, interaction_elements);
        let memory_address_to_id_interaction_claim = self
            .memory_address_to_id_interaction_gen
            .write_interaction_trace(tree_builder, &interaction_elements.memory_address_to_id);
        let memory_id_to_value_interaction_claim = self
            .memory_id_to_value_interaction_gen
            .write_interaction_trace(
                tree_builder,
                &interaction_elements.memory_id_to_value,
                &interaction_elements.range_checks.rc_9_9,
                &interaction_elements.range_checks.rc_9_9_b,
                &interaction_elements.range_checks.rc_9_9_c,
                &interaction_elements.range_checks.rc_9_9_d,
                &interaction_elements.range_checks.rc_9_9_e,
                &interaction_elements.range_checks.rc_9_9_f,
                &interaction_elements.range_checks.rc_9_9_g,
                &interaction_elements.range_checks.rc_9_9_h,
            );

        let range_checks_interaction_claim = self
            .range_checks_interaction_gen
            .write_interaction_trace(tree_builder, &interaction_elements.range_checks);
        let verify_bitwise_xor_4_interaction_claim = self
            .verify_bitwise_xor_4_interaction_gen
            .write_interaction_trace(tree_builder, &interaction_elements.verify_bitwise_xor_4);
        let verify_bitwise_xor_7_interaction_claim = self
            .verify_bitwise_xor_7_interaction_gen
            .write_interaction_trace(tree_builder, &interaction_elements.verify_bitwise_xor_7);
        let verify_bitwise_xor_8_interaction_claim = self
            .verify_bitwise_xor_8_interaction_gen
            .write_interaction_trace(
                tree_builder,
                &interaction_elements.verify_bitwise_xor_8,
                &interaction_elements.verify_bitwise_xor_8_b,
            );
        let verify_bitwise_xor_9_interaction_claim = self
            .verify_bitwise_xor_9_interaction_gen
            .write_interaction_trace(tree_builder, &interaction_elements.verify_bitwise_xor_9);

        CairoInteractionClaim {
            add,
            add_small,
            add_ap,
            assert_eq,
            assert_eq_imm,
            assert_eq_double_deref,
            blake,
            call,
            call_rel_imm,
            generic,
            jnz,
            jnz_taken,
            jump,
            jump_double_deref,
            jump_rel,
            jump_rel_imm,
            mul,
            mul_small,
            qm31,
            ret,
            verify_instruction: verify_instruction_interaction_claim,
            blake_round: blake_round_interaction_claim,
            blake_g: blake_g_interaction_claim,
            blake_sigma: blake_sigma_interaction_claim,
            triple_xor_32: triple_xor_32_interaction_claim,
            verify_bitwise_xor_12: verify_bitwise_xor_12_interaction_claim,
            add_mod_builtin: add_mod_builtin_interaction_claim,
            bitwise_builtin: bitwise_builtin_interaction_claim,
            mul_mod_builtin: mul_mod_builtin_interaction_claim,
            pedersen_builtin: pedersen_builtin_interaction_claim,
            poseidon_builtin: poseidon_builtin_interaction_claim,
            range_check_96_builtin: range_check_96_builtin_interaction_claim,
            range_check_128_builtin: range_check_128_builtin_interaction_claim,
            pedersen_context: pedersen_context_interaction_claim,
            poseidon_context: poseidon_context_interaction_claim,
            memory_address_to_id: memory_address_to_id_interaction_claim,
            memory_id_to_value: memory_id_to_value_interaction_claim,
            range_checks: range_checks_interaction_claim,
            verify_bitwise_xor_4: verify_bitwise_xor_4_interaction_claim,
            verify_bitwise_xor_7: verify_bitwise_xor_7_interaction_claim,
            verify_bitwise_xor_8: verify_bitwise_xor_8_interaction_claim,
            verify_bitwise_xor_9: verify_bitwise_xor_9_interaction_claim,
        }
    }
}<|MERGE_RESOLUTION|>--- conflicted
+++ resolved
@@ -1,20 +1,3 @@
-<<<<<<< HEAD
-use std::array;
-use std::sync::Arc;
-
-use cairo_air::air::{
-    CairoClaim, CairoInteractionClaim, CairoInteractionElements, MemorySmallValue, PublicData,
-    PublicMemory, PublicSegmentRanges, SegmentRange,
-};
-use itertools::Itertools;
-use stwo::core::fields::m31::M31;
-use stwo::prover::backend::simd::SimdBackend;
-use stwo_cairo_adapter::memory::Memory;
-use stwo_cairo_adapter::{ProverInput, PublicSegmentContext};
-use stwo_cairo_common::preprocessed_columns::preprocessed_trace::{
-    PreProcessedTrace, MAX_SEQUENCE_LOG_SIZE,
-};
-=======
 use cairo_air::air::{CairoClaim, CairoInteractionClaim};
 use cairo_air::cairo_interaction_elements::CairoInteractionElements;
 use cairo_air::public_data::PublicData;
@@ -26,7 +9,6 @@
     POSEIDON_MEMORY_CELLS, RANGE_CHECK_MEMORY_CELLS,
 };
 use stwo_cairo_common::preprocessed_columns::preprocessed_trace::MAX_SEQUENCE_LOG_SIZE;
->>>>>>> aaca820c
 use tracing::{span, Level};
 
 use super::components::{
@@ -42,19 +24,15 @@
     PoseidonContextClaimGenerator, PoseidonContextInteractionClaimGenerator,
 };
 use crate::witness::components::{
-<<<<<<< HEAD
-    memory_address_to_id, memory_id_to_big, verify_bitwise_xor_4, verify_bitwise_xor_7,
-    verify_bitwise_xor_8, verify_bitwise_xor_9, verify_instruction,
-=======
     add_ap_opcode, add_opcode, add_opcode_small, assert_eq_opcode, assert_eq_opcode_double_deref,
     assert_eq_opcode_imm, blake_compress_opcode, blake_g, blake_round, blake_round_sigma,
     call_opcode_abs, call_opcode_rel_imm, generic_opcode, jnz_opcode_non_taken, jnz_opcode_taken,
     jump_opcode_abs, jump_opcode_double_deref, jump_opcode_rel, jump_opcode_rel_imm,
     memory_address_to_id, memory_id_to_big, mul_opcode, mul_opcode_small, qm_31_add_mul_opcode,
     ret_opcode, triple_xor_32, verify_bitwise_xor_12, verify_bitwise_xor_4, verify_bitwise_xor_7,
-    verify_bitwise_xor_8, verify_bitwise_xor_8_b, verify_bitwise_xor_9, verify_instruction,
->>>>>>> aaca820c
+    verify_bitwise_xor_8, verify_bitwise_xor_9, verify_instruction,
 };
+use crate::witness::prelude::{Arc, PreProcessedTrace};
 use crate::witness::utils::TreeBuilder;
 
 /// Responsible for generating the CairoClaim and writing the trace.
@@ -305,13 +283,6 @@
             ret_opcode::ClaimGenerator::new(state_transitions.casm_states_by_opcode.ret_opcode)
         });
         let verify_instruction_trace_generator = verify_instruction::ClaimGenerator::new();
-<<<<<<< HEAD
-        let builtins = BuiltinsClaimGenerator::new(builtin_segments);
-        let pedersen_context_trace_generator =
-            PedersenContextClaimGenerator::new(Arc::clone(&preprocessed_trace));
-        let poseidon_context_trace_generator =
-            PoseidonContextClaimGenerator::new(Arc::clone(&preprocessed_trace));
-=======
         let add_mod_builtin_trace_generator = builtin_segments.add_mod.map(|segment| {
             let segment_length = segment.stop_ptr - segment.begin_addr;
             assert!(
@@ -403,9 +374,10 @@
                     segment.begin_addr as u32,
                 )
             });
-        let pedersen_context_trace_generator = PedersenContextClaimGenerator::new();
-        let poseidon_context_trace_generator = PoseidonContextClaimGenerator::new();
->>>>>>> aaca820c
+        let pedersen_context_trace_generator =
+            PedersenContextClaimGenerator::new(Arc::clone(&preprocessed_trace));
+        let poseidon_context_trace_generator =
+            PoseidonContextClaimGenerator::new(Arc::clone(&preprocessed_trace));
         let memory_address_to_id_trace_generator =
             memory_address_to_id::ClaimGenerator::new(&memory);
         let memory_id_to_value_trace_generator = memory_id_to_big::ClaimGenerator::new(&memory);
@@ -445,20 +417,18 @@
             (
                 Some(blake_round::ClaimGenerator::new(memory)),
                 Some(blake_g::ClaimGenerator::new()),
-                Some(blake_round_sigma::ClaimGenerator::new()),
+                Some(blake_round_sigma::ClaimGenerator::new(Arc::clone(
+                    &preprocessed_trace,
+                ))),
                 Some(triple_xor_32::ClaimGenerator::new()),
-                Some(verify_bitwise_xor_12::ClaimGenerator::new()),
+                Some(verify_bitwise_xor_12::ClaimGenerator::new(Arc::clone(
+                    &preprocessed_trace,
+                ))),
             )
         } else {
             (None, None, None, None, None)
         };
 
-<<<<<<< HEAD
-        let blake_context_trace_generator =
-            BlakeContextClaimGenerator::new(memory, preprocessed_trace);
-
-=======
->>>>>>> aaca820c
         Self {
             public_data,
             add,
@@ -625,21 +595,7 @@
                     &self.memory_id_to_value_trace_generator,
                     &self.verify_instruction_trace_generator,
                     &self.range_checks_trace_generator.rc_9_9_trace_generator,
-                    &self.range_checks_trace_generator.rc_9_9_b_trace_generator,
-                    &self.range_checks_trace_generator.rc_9_9_c_trace_generator,
-                    &self.range_checks_trace_generator.rc_9_9_d_trace_generator,
-                    &self.range_checks_trace_generator.rc_9_9_e_trace_generator,
-                    &self.range_checks_trace_generator.rc_9_9_f_trace_generator,
-                    &self.range_checks_trace_generator.rc_9_9_g_trace_generator,
-                    &self.range_checks_trace_generator.rc_9_9_h_trace_generator,
                     &self.range_checks_trace_generator.rc_20_trace_generator,
-                    &self.range_checks_trace_generator.rc_20_b_trace_generator,
-                    &self.range_checks_trace_generator.rc_20_c_trace_generator,
-                    &self.range_checks_trace_generator.rc_20_d_trace_generator,
-                    &self.range_checks_trace_generator.rc_20_e_trace_generator,
-                    &self.range_checks_trace_generator.rc_20_f_trace_generator,
-                    &self.range_checks_trace_generator.rc_20_g_trace_generator,
-                    &self.range_checks_trace_generator.rc_20_h_trace_generator,
                     &self.range_checks_trace_generator.rc_18_trace_generator,
                     &self.range_checks_trace_generator.rc_11_trace_generator,
                 )
@@ -720,13 +676,6 @@
                     &self.memory_id_to_value_trace_generator,
                     &self.verify_instruction_trace_generator,
                     &self.range_checks_trace_generator.rc_20_trace_generator,
-                    &self.range_checks_trace_generator.rc_20_b_trace_generator,
-                    &self.range_checks_trace_generator.rc_20_c_trace_generator,
-                    &self.range_checks_trace_generator.rc_20_d_trace_generator,
-                    &self.range_checks_trace_generator.rc_20_e_trace_generator,
-                    &self.range_checks_trace_generator.rc_20_f_trace_generator,
-                    &self.range_checks_trace_generator.rc_20_g_trace_generator,
-                    &self.range_checks_trace_generator.rc_20_h_trace_generator,
                 )
             })
             .unzip();
@@ -775,38 +724,6 @@
                 &self.memory_address_to_id_trace_generator,
                 &self.memory_id_to_value_trace_generator,
             );
-<<<<<<< HEAD
-        let (blake_context_claim, blake_context_interaction_gen) =
-            self.blake_context_trace_generator.write_trace(
-                tree_builder,
-                &self.memory_address_to_id_trace_generator,
-                &self.memory_id_to_value_trace_generator,
-                &self.range_checks_trace_generator,
-                &self.verify_bitwise_xor_4_trace_generator,
-                &self.verify_bitwise_xor_7_trace_generator,
-                &self.verify_bitwise_xor_8_trace_generator,
-                &self.verify_bitwise_xor_9_trace_generator,
-            );
-        let (builtins_claim, builtins_interaction_gen) = self.builtins.write_trace(
-            tree_builder,
-            &self.memory_address_to_id_trace_generator,
-            &self.memory_id_to_value_trace_generator,
-            &mut self.pedersen_context_trace_generator,
-            &mut self.poseidon_context_trace_generator,
-            &self.range_checks_trace_generator.rc_6_trace_generator,
-            &self.range_checks_trace_generator.rc_12_trace_generator,
-            &self.range_checks_trace_generator.rc_18_trace_generator,
-            &self.range_checks_trace_generator.rc_3_6_6_3_trace_generator,
-            &self.verify_bitwise_xor_8_trace_generator,
-            &self.verify_bitwise_xor_9_trace_generator,
-        );
-        let (pedersen_context_claim, pedersen_context_interaction_gen) =
-            self.pedersen_context_trace_generator.write_trace(
-                tree_builder,
-                &self.memory_id_to_value_trace_generator,
-                &self.range_checks_trace_generator,
-            );
-=======
         let (blake_round_claim, blake_round_interaction_gen) = self
             .blake_round_trace_generator
             .map(|gen| {
@@ -828,7 +745,6 @@
                 let (claim, interaction_claim_generator) = gen.write_trace(
                     tree_builder,
                     &self.verify_bitwise_xor_8_trace_generator,
-                    &self.verify_bitwise_xor_8_b_trace_generator,
                     self.verify_bitwise_xor_12_trace_generator.as_ref().unwrap(),
                     &self.verify_bitwise_xor_4_trace_generator,
                     &self.verify_bitwise_xor_7_trace_generator,
@@ -845,13 +761,7 @@
 
         let (triple_xor_32_claim, triple_xor_32_interaction_gen) = self
             .triple_xor_32_trace_generator
-            .map(|gen| {
-                gen.write_trace(
-                    tree_builder,
-                    &self.verify_bitwise_xor_8_trace_generator,
-                    &self.verify_bitwise_xor_8_b_trace_generator,
-                )
-            })
+            .map(|gen| gen.write_trace(tree_builder, &self.verify_bitwise_xor_8_trace_generator))
             .unzip();
 
         let (verify_bitwise_xor_12_claim, verify_bitwise_xor_12_interaction_gen) = self
@@ -903,15 +813,10 @@
                 gen.write_trace(
                     tree_builder,
                     &self.memory_address_to_id_trace_generator,
-                    &self.memory_id_to_value_trace_generator,
-                    &self.range_checks_trace_generator.rc_5_4_trace_generator,
-                    &self.range_checks_trace_generator.rc_8_trace_generator,
-                    &self
-                        .pedersen_context_trace_generator
-                        .pedersen_points_table_trace_generator,
-                    &mut self
-                        .pedersen_context_trace_generator
-                        .partial_ec_mul_trace_generator,
+                    self.pedersen_context_trace_generator
+                        .pedersen_aggregator_trace_generator
+                        .as_ref()
+                        .unwrap(),
                 )
             })
             .unzip();
@@ -951,10 +856,12 @@
                 )
             })
             .unzip();
-        let (pedersen_context_claim, pedersen_context_interaction_gen) = self
-            .pedersen_context_trace_generator
-            .write_trace(tree_builder, &self.range_checks_trace_generator);
->>>>>>> aaca820c
+        let (pedersen_context_claim, pedersen_context_interaction_gen) =
+            self.pedersen_context_trace_generator.write_trace(
+                tree_builder,
+                &self.memory_id_to_value_trace_generator,
+                &self.range_checks_trace_generator,
+            );
         let (poseidon_context_claim, poseidon_context_interaction_gen) =
             self.poseidon_context_trace_generator.write_trace(
                 tree_builder,
@@ -1427,12 +1334,8 @@
         let pedersen_builtin_interaction_claim = self.pedersen_builtin_interaction_gen.map(|gen| {
             gen.write_interaction_trace(
                 tree_builder,
-                &interaction_elements.range_checks.rc_5_4,
-                &interaction_elements.memory_address_to_id,
-                &interaction_elements.memory_id_to_value,
-                &interaction_elements.range_checks.rc_8,
-                &interaction_elements.pedersen_points_table,
-                &interaction_elements.partial_ec_mul,
+                &interaction_elements.memory_address_to_id,
+                &interaction_elements.pedersen_aggregator,
             )
         });
         let poseidon_builtin_interaction_claim = self.poseidon_builtin_interaction_gen.map(|gen| {
